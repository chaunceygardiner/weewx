--- conflicted
+++ resolved
@@ -6,13 +6,10 @@
 The utility wee_database has new options --add-column, --rename-column, and
 --drop-columns for adding, renaming, and deleting columns in the database.
 
-<<<<<<< HEAD
-=======
 Introduced limited support for generating JSON in templates, particulary series.
 See the document series_tags.md in the docs subdirectory. This is still
 experimental and subject to change! Addresses issue #341.
 
->>>>>>> d799faeb
 
 4.4.1 MM/DD/YYYY
 
