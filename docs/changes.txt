--- conflicted
+++ resolved
@@ -1,7 +1,6 @@
 weewx change history
 --------------------
 
-<<<<<<< HEAD
 3.X.X MM/dd/YYYY
 
 The `stats.py` example now works with heating and cooling degree days.
@@ -13,7 +12,8 @@
 
 Bar chart fill colors can now be specified for individual observation
 types. Fixes issue #227.
-=======
+
+
 3.7.1 XX/XX/XXXX
 
 Fixed log syntax in wmr100 and wmr9x8 drivers.
@@ -34,7 +34,6 @@
 
 MySQL error 2003 ("Can't connect to MySQL server...") now gets mapped to
 `weedb.CannotConnectError`. PR #234.
->>>>>>> b01354bf
 
 
 3.7.0 03/11/2017
