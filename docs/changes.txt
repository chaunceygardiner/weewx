weewx change history
--------------------

4.3.0 MM/DD/YYYY

Service weewx.wxxtypes.StdDelta was inadvertently left out of the list of
services to be run. Fortunately, it is not used. Yet. Added it back in.

<<<<<<< HEAD
Added the "old" NWS algorithm as an option for calculating heat index.

Changed how various undocumented parameters in [StdWXCalculate] are specified.
The only one people are likely to have used is 'ignore_zero_wind'. Its name has
changed to 'force_null', and it has been moved. See the Upgrading Guide.

Documented the various [StdWXCalculate] options.
=======
Fixed corner case for windDir when using software record generation,
ignore_zero_wind=True, and windSpeed=0 for entire record interval. Now emits
last windDir value.

Fixed problem when looking up stars with more than one word in their name.
Fixes issue #620.

Fixed problem that caused daily summary weights to revert to V1.0 style weights.
>>>>>>> 9510f389


4.2.0 10/26/2020

CHANGES COMING! This is the last release that will support the LaCrosse WS23xx,
Oregon WMR200 and WMR300 stations. In the future, they will be published as
unsupported extensions.

Made it easier to add new, derived types via StdWXCalculate. Fixes issue #491.

Changed the tag system slightly in order to make it possible for the XTypes
system to add new aggregations that take an argument.

Added the new data types in the extended_wview schema to the WeeWX types
system. Fixes issue #613.

Added ability to label left, right or both y-axes of graphs.  PR#610.
Fixes issue #609. Thanks to user Brent Fraser!

Added units and labels for the lightning data types.

Fixed problem where threads attempt to access non-existent database. Fixes
issue #579.

Fixed problem that caused reporting units to revert to US if they were in a
mixed unit system. Fixes issue #576.

Fixed problem that could cause the station registry to fail if given a location
with a non-ASCII location name.

Changed TE923 bucket size from 0.02589 inches to 1/36 of an inch
(0.02777778 in). PR #575. Fixes issue #574. Thanks to user Timothy!

Undocumented option retry_certificate has been renamed to retry_ssl, and now
covers all SSL errors (not just certificate errors). Fixes issue #569. Thanks
to user Eric!

Fixed problem caused by specifying a [Logging]/[[formatters]] section in
weewx.conf that uses interpolated variables.

Fixed problem in the Vantage driver that resulted in incorrect sunrise/sunset
being included in loop packets when run under Python 3. Thanks to users 
Constantine and Jacques!

Improved auto-scaling of plot axes.

Fixed problem where aggregates of windvec and windgustvec returned the aggregate
since start of day, not the start of the aggregation period. Fixes issue #590.

New unit "beaufort", included in "group_speed". Treating beaufort as a separate
type has been deprecated. Fixes issue #591.

New unit "kPa", included in "group_pressure". Fixes issue #596.

Fixed bug in the simulator. Made it easier to subclass class Simulator.

Expressions in StdCalibration are now ordered. Later corrections can depend on
earlier corrections.

Fixed problem under Python 2, where option 'none' could cause exception.
PR #597. Thanks to user Clément!

Fixed problem with ws23xx driver under Python 3 that caused it to crash.

Use a more modern formula for heat index. Fixes issue #601. Thanks to
user Peter Q!

Allow overriding the data binding when using iterators. Fixes issue #580.

Fixed problem where old daily summaries may not have a version number.

Fixed problem in WMR200 driver where missing UV reports as index 255.

Added option 'force_direction' for working around a WU bug. Fixes issue #614.


4.1.1 06/01/2020

Fixed problem that caused wind speed to be reported to AWEKAS in m/s instead
of km/h.

Fixed problem that caused FTP attempts not to be retried.

Fixed problem that caused monthly and yearly summaries to appear only
sporadically.

Fixed problem when using the ultimeter driver under Python 2.

Fixed problem when using the ws1 driver under Python 2.

Fixed problem that prevented remote directories from being created by FTP.

New strategy for calculating system uptime under Python 3. Revisits
issue #428. Alternative to PR #561.


4.1.0 05/25/2020

Archive records emitted by the Vantage driver now include the number of wind
samples per archive interval in field wind_samples.

wee_import can now import WeatherCat monthly .cat files.

Changed the logging configuration dictionary to match the Python documents.
Thanks to user Graham for figuring this out!

Fixed problem that prevented ws1 driver from working under Python 3. PR #556.

Eliminate use of logging in wee_config, allowing it to be used for installs
without syslog.

Allow expressions to be used as a datatype when plotting.

Added option 'reuse_ssl' to FTP. This activates a workaround for a bug in the
Python ftp library that causes long-lived connections to get closed prematurely.
Works only with Python 3.6 and greater.

The cc3000 driver will automatically reboot the hardware if it stops sending
observations. PR #549.

Install using setup.py forgot to set WEEWX_ROOT when installing in non-standard
places. Fixes issue #546.

Fixed bug in ws28xx driver that prevented it from running under Python 3.
Fixes issue #543.

Changed query strategy for calculating min and max wind vectors, which
should result in much faster plot generation.

Fixed bug in wmr9x8 driver that prevented it from running under Python 3.

Fixed several bugs in the te923 driver that prevented it from running under
Python 3.

Added a logging handler for rotating files. See https://bit.ly/2StYSHb for how
to use it. It is the default for MacOS.

More information if an exception is raised while querying for vantage hardware
type.

wunderfixer: fixed problem under Python 3 where response was not converted to
str before attempting to parse the JSON. Option --simulate now requires api_key
and password, so it can hit the WU.

Fixed problem in te923 driver under Python 3 that caused it to crash.


4.0.0 04/30/2020

Ported to Python 3. WeeWX should now run under Python 3.5 and greater, as well
as Python 2.7. Support for Python 2.5 and 2.6 has been dropped.

New facility for creating new user-defined derived types. See the Wiki article
https://github.com/weewx/weewx/wiki/WeeWX-V4-user-defined-types

WeeWX now uses the Python 'logging' facility. This means log, formats, and other
things can now be customized. Fixes issue #353.

Strings appearing in the data stream no longer cause a TypeError if they can be
converted to a number.

Strings can now be accumulated and extracted in the accumulators, making it
possible to include them in the database schemas.

The utility wee_reports now loads services, allowing it to use user-supplied
extensions. Fixes issue #95.

New default schema ("wview_extended") that offers many new types. The old schema
is still supported. Fixes issue #115.

Optional, more flexible, way of specifying schemas for the daily summaries. The
old way is still supported.

The install process now offers to register a user's station with weewx.com.

The package MySQL-python, which we used previously, is not always available on
Python 3. Ported the MySQL code to use the package mysqlclient as an
alternative.

The default for WOW no longer throttles posting frequency (the default used to
be no more than once every 15 minutes).

Added new aggregate types minsum, minsumtime, sum_le. PR #382.

Unit group group_distance is now a first-class group.

Added new tag $python_version.

Ported to Python2-PyMySQL package on OpenSUSE.

Added new aggregation types 'first' (similar to 'last'), 'diff' (the difference
between last and first value in the aggregation interval), and 'tderiv' (the
difference divided by the time difference).

Created new unit group 'group_energy2', defined as watt-seconds. Useful for high
resolution energy monitors.

An observation type known to the system, but not in a record, will now return a
proper ValueTuple, rather than UnknownType.

Type "stormStart" was added to the unit system. Fixes issue #380.

Added new aggregation type 'growdeg'. Similar to 'heatdeg', or 'cooldeg', it
measures growing degree-days. Basically, cooldeg, but with a different base.
Fixes issue #367. Thanks to user Clay Jackson for guidance!

Ported OS uptime to OpenBSD. Fixes issue #428. Thanks to user Jeff Ross!

Catch SSL certificate errors in uploaders. Retry after an hour. Fixes issue
#413.

Wunderfixer has been ported to the new WU API. This API requires an API key,
which you can get from the WU. Put it in weewx.conf. Added option --upload-only.
Thanks to user Leon Shaner! Fixes issues #414 and #445.

Wee_import can now import Weather Display monthly log files.

Fixed problem where sub-sections DegreeDays and Trend were located under the
wrong weewx.conf section. Fixes issue #432. Thanks to user mph for spotting
this!

Added new parameters to the Weather Underground uploader. Fixes issue #435.

Added new air quality types pm1_0, pm2_5, and pm10_0 to the unit system. Added
new unit microgram_per_meter_cubed. Added new unit group, group_concentration.

Plist for the Mac launcher now includes a log file for stderr.

Night-day transition in plots now uses shortest travel distance around color
wheel to minimize extra colors. Fixes issue #457. Thanks to user Alex Edwards!

Fixed bug that causes plots to fail when both min and max are zero. Fixes issue
#463.

Fixed problem with sqlite driver that can lead to memory growth. See PR #467.
Thanks to user Rich Bell!

Fixed bug that caused windrun to be calculated wrongly under METRICWX unit
system. Fixes issue #452.

If a bad value of 'interval' is encountered in a record, the program will simply
ignore it, rather than stopping. Address issue #375.

Change in how the archive timespan is calculated in the engine. This allows
oddball archive intervals. Fixes issue #469.

NOAA reports are now more tolerant of missing data. Fixes issue #300.

Use of strftime() date and time format codes in template file names is now
supported as an alternative to the legacy 'YYYY', 'MM' and 'DD'. The legacy
codes continue to be supported for backwards compatibility. Fixes issue #415.

New --calc-missing action added to wee_database to calculate and store derived
observations.

wee_import now calculates missing derived observations once all imported data
has been saved to archive. Fixes issue #443.

wee_import now tolerates periods that contain no source data. Fixes issue #499.

wee_import now accepts strings representing cardinal, intercardinal and
secondary intercardinal directions in CSV imports. Partially fixes issue #238.

The field delimiter character may now be defined for wee_import CSV imports.

Ignore historical records if the timestamp is in the future.

Can now recover from MariaDB-specific database connection error 1927.

Changed the name of the unit "litre" to "liter", making its spelling more
consistent with "meter". The spelling "litre" is still accepted.

Systemd type changed from "simple" to "forking". Thanks to user Jaap de Munck
for figuring this one out!

The configuration file is now an optional argument when running weewxd directly.
This means most users will be able to use the simple command line 'sudo weewxd'.

Use correct log path for netbsd and openbsd in logger setup.

StdWXCalculate no longer calculates anything by default. Instead, types to be
calculated must be listed in weewx.conf. See the Upgrade Guide.

setup.py install no longer saves the old 'bin' subdirectory. Instead, it simply
overwrites it.

Support for the vantage LOOP2 packet format. Fixes issue #374.

The vantage driver now allows 3 retries per read, rather than per
archive interval.


3.9.2 07/14/2019

StdPrint now explicitly converts loop and archive fields to UTF-8 before
printing. This means unicode strings can now be included in loop and archive
fields.

Fix WMR300 driver so that it will reject (corrupt) logger records if they
have negative interval (similar to issue #375).

Added 'rain_warning' option in WMR300 driver to remind station owners to reset
the rain counter when the rain counter exceeds a threshold (default is 90%).
Thanks to weewx user Leon!

Added several other debug tools to the WMR300 driver. PR #402.

Wunderfixer now keeps going if a post does not satisfy [[Essentials]].
Fixes issue #329 (again).

Fixed problem that prevented the wee_device --history option from
working with the CC3000 driver.

Fix incorrect `log_success` operation in ftp, rsync, copy
and image generators. PR #373. Partial fix of issue #370.

Fixed problem that could cause the WMR200 to crash WeeWX if the
record interval is zero. Fixes issue #375.

Posts to the Weather Underground now use https, instead of http.
Thanks to user mljenkins! PR #378.

Fixed problem with handling CWOP connection errors. Commit 0a21a72

Fixed problem that prevented to CopyGenerator from handling nested
directories. Fixes issue #379.

Fixed problem that prevented humidity calibration from being set
on Vantage stations.

Improved accuracy of the calculation of Moon phases.
Revisits issue #342.

When the AWEKAS code augments the record for rainRate, it now
checks for a bad timestamp.

The ts1 driver now returns 'barometer' instead of 'pressure'.
Thanks to user 'windcrusader'! Fixes issue #393.

Fixed problem when calculating vector averages. Thanks to user
timtsm! PR #396.

windrun is now calculated on a per archive period basis, instead
of for the whole day. Thanks to user 'windcrusader'!
PR #399. Fixes issue #250.

Wunderfixer has new option to set socket timeout. This is to compensate
for WU "capacity issues". Thanks to user Leon! See PR #403.

Fixed bug in WS1 driver that caused crash if rain_total was None.

If a file user/schemas.py still exists (a relic from V2.7 and earlier), it
is renamed to user/schemas.py.old. Fixes issue #54.

V3.x test suites now use same data set as V4.x, minimizing the chance of
a false negative when switching versions.

Fixed fine offset driver to warn about (and skip) historical data that have
zero for interval.

Correct rounding problems for rain and other types when posting to CWOP.
Fixes issue #431. Thanks to user ls4096!

Fixed problem that can cause an exception with restx services that do not use
the database manager. See commit 459ccb1.

Sending a SIGTERM signal to weewxd now causes it to exit with status
128 + signal#. PR #442. Thanks to user sshambar!

Fixed bug that could cause WMR200 packets with a timestamp between startup
and the minimum interval to have an interval length of zero. Fixes
issue #375 (again!).


3.9.1 02/06/2019

In genplot, do not attempt to normalize unspecified paths.

Introduced option no_catchup. If set to true, a catchup will not be
attempted. Fixes issue #368.


3.9.0 02/05/2019

New skin called Seasons. For new users, it will be installed and enabled.
For old users, it will be installed, but not enabled. Fixes issue #75.

There are also two new skins for mobile phones: Mobile and Smartphone.
These are installed, but not enabled, for all users.

Reworked how options get applied for reports. Backstop default values
are supplied by a new file weewx/defaults.py. These can get overridden
by skin.conf, or in a new section [StdReports] / [[Defaults]] in weewx.conf.
See the Customizing Guide, section "How options work", for details.
Fixes issue #248.

The skin.conf is optional.  It is possible to specify the entire skin
configuration in the configuration file weewx.conf.

Dropped support of Python 2.5. You must now use either Python 2.6 or 2.7. This
is in anticipation of porting to Python 3.

The image generator now supports the use of a 'stale_age' option. Thanks to
user John Smith. Fixes issue #290.

Rose line width can now be specified with option rose_line_width.

The Felsius unit of temperature (see https://xkcd.com/1923/) is now supported.

New tag $almanac.sidereal_time for calculating current sidereal time

New tag $almanac.separation() for calculating planet separations.

Can now use ephem.readdb() to load arbitrary bodies into the almanac.

StdQC now includes an entry for rain again (inexplicably removed in v3.1.0).

If software record generation is used, the archive interval is now what is
specified in weewx.conf, even if the station supports hardware generation.

Fixed problem where records were downloaded on startup, even if software
record generation was specified.

The tag formatting taxonomy has been simplified. Just use suffix ".format()"
now. Documentation updated to reflect changes. Backwards compatibility with old
suffixes is supported. Fixes issue #328.

Can now set Rapidfire parameter rtfreq. Thanks to user 'whorfin'. PR #304.

Template names can now include the week number. Thanks to user 'stimpy23'.
PR #319.

New aggregation type for plots: 'cumulative'. Thanks to user 'henrikost'.
PR #302.

Fixed problem where MySQL error 2013 could crash WeeWX. Fixes issue #327.

Posts to the Weather Underground will be skipped if an observation type that
is listed in the [[[Essentials]]] subsection is missing. Fixes issue #329.

Upgrade process now explicity upgrades version-to-version, instead of
doing a merge to the new config file. Fixes issue #217.

Example xstats now includes tags for last_year and last_year_todate.
Thanks to user evilbunny2008. PR #325.

Guard against a negative value for 'interval' in WMR200 stations.

Check for missing or negative values for the record field 'interval'.

Changed the formula used to calculate percentage illumination of the moon to
something more accurate around 2018. This formula is only used if pyephem is
not installed. Fixes issue #342.

Fixed bug that caused older, "type A" Vantage Pro2, to crash. Fixes issue #343.

Fixed a bug that caused a divide-by-zero error if a plot range was the same as
a specified min or max scale. Fixes issue #344.

Fixed bug that prevented an optional data_binding from being used in tags
when iterating over records. Fixes issue #345.

Examples lowBattery and alarm now try SMTP_SSL connections, then degrade if
that's not available. Fixes issue #351.

Fixed problem with Brazilian locations at the start of DST. It manifested
itself with the error "NoColumnError: no such column: wind". Fixes issue #356.

Fixed problem that caused sunrise/sunset to be calculated improperly in Sun.py.

Improved coverage of test suites. Fixes issue #337.

wee_device, when used with the Vantage series, now honors the "no prompt" (-y)
option. Fixes issue #361.

Log watch now correctly logs garbage collection events. Thanks to user
buster-one. PR #340.


3.8.2 08/15/2018

Added flag to weewx-multi init script to prevent systemd from breaking it.
Thanks to users Timo, Glenn McKechnie, and Paul Oversmith.

Fixed problem that caused wind direction in archive records to always be
calculated in software, even with stations that provide it in hardware.
Fixes issue #336.

3.8.1 06/27/2018

Map cc3000 backup battery to consBatteryVoltage and station battery to
supplyVoltage to more accurately reflect the battery functions.

Update the syntax in the rsyslog configuration sample

Significant overhaul to the WMR300 driver.  The driver should now work reliably
on any version of pyusb and libusb.  The driver will now delete history records
from the logger before the logger fills up (the WMR300 logger is not a circular
buffer).  Thanks to users Markus Biewer and Cameron.  Fixes issue #288.

Added automatic clearing of logger for CC3000 driver to prevent logger
overflow (the CC3000 logger is not a circular buffer).  The default is to
not clear the history, but it is highly recommended that you add a logging
threshold once you are confident that all logger data have been captured to
the weewx database.

Improved the robustness of reading from the CC3000 logger.

Better CRC error message in Vantage driver.

Parameterize the configuration directory in weewx-multi init script.

In StdWXCalculate, use None for an observation only if the variables on which
the derived depends are available and None.  Fixes issue #291.

Fixed bug that prevented specifying an explicit alamanac time from working.

Fixed bug that prevented historical records from being downloaded from ws23xx
stations. Thanks to user Matt Brown! Fixes issue #295

Fixed bug that crashed program if a sqlite permission error occurred.

If wind speed is zero, accumulators now return last known wind direction
(instead of None). Thanks to user DigitalDan05. PR #303.

Windrun calculations now include the "current" record. Fixes issue #294.

Fixed bug involving stations that report windGust, but not windGustDir, in
their LOOP data (e.g., Fine Offset), which prevented the direction of max
wind from appearing in statistics. Fixes issue #320.

The engine now waits until the system time is greater than the creation time
of the weewx.conf file before starting up. Fixes issue #330.


3.8.0 11/22/2017

The `stats.py` example now works with heating and cooling degree days.
Fixes issue #224.

The ordinal increment between x- and y-axis labels can now be chosen.
The increment between x-axis tick marks can now be chosen. Thanks
to user paolobenve! PR #226.

Bar chart fill colors can now be specified for individual observation
types. Fixes issue #227.

For aggregation types of `avg`, `min` and `max`, plots now locate the x-
coordinate in the middle of the aggregation interval (instead of the end).
Thanks again to user paolobenve! PR #232.

The nominal number of ticks on the y-axis can now be specified using
option `y_nticks`.

Fixed bug that could cause tick crowding when hardwiring y-axis min and
max values.

The uploader framework in restx.py now allows POSTS with a JSON payload,
and allows additional headers to be added to the HTTP request object.

MySQL error 2006 ("MySQL server has gone away") now gets mapped to
`weedb.CannotConnectError`. PR #246

Whether to use a FTP secure data connection is now set separately
from whether to authenticate using TLS. Fixes issue #284.

Corrected formatting used to report indoor temp and humidity to the
Weather Underground.

Added inDewpoint to the observation group dictionary.

Added missing aggregation type 'min_ge'. Thanks to user Christopher McAvaney!

Plots can now use an `aggregate_type` of `last`. Fixes issue #261.

When extracting observation type stormRain (Davis Vantage only), the
accumulators now extract the last (instead of average) value.

Added additional accumulator extractors.

Allow reports to be run against a binding other than `wx_binding`.

Do chdir at start of ImageGenerator so that skin.conf paths are treated the
same as those of other generators.

Changed default value of `stale` for CWOP from 60 to 600 seconds. PR #277.

Vantage driver:
Allow user to specify the Vantage Pro model type in weewx.conf. 
Repeater support added to '-—set-transmitter-type' command.
New commands: '—-set-retransmit',
              '--set-latitude', '--set-longitude'
              '--set-wind-cup',
              '--set-temperature-logging'
Details explained in hardware.htm. Thanks to user dl1rf! PR #270, #272.

Using the `set-altitude` command in `wee_device` no longer changes the
barometer calibration constant in Vantage devices. See PR #263.
Thanks to user dl1rf!

Fixed bug in wmr200 driver that resulted in archive records with no
interval field and 'NOT NULL constraint failed: archive.interval' errors.

Fixed bug in wmr200 driver that caused `windDir` to always be `None` when 
`windSpeed` is zero.

Include rain count in cc3000 status.

In the restx posting, catch all types of httplib.HTTPException, not just
BadStatusLine and IncompleteRead.


3.7.1 03/22/2017

Fixed log syntax in wmr100 and wmr9x8 drivers.

Emit Rapidfire cache info only when debug is level 3 or higher.  Thanks to
user Darryn Capes-Davis.

Fixed problem that prevented Rapidfire from being used with databases in
metric units. Fixes issue #230.

Set WOW `post_interval` in config dict instead of thread arguments so that
overrides are possible.  Thanks to user Kenneth Baker.

Distribute example code and example extensions in a single examples directory.
Ensure that the examples directory is included in the rpm and deb packages.

Fixed issue that prevented a port from being specified for MySQL installations.

MySQL error 2003 ("Can't connect to MySQL server...") now gets mapped to
`weedb.CannotConnectError`. PR #234.

By default, autocommit is now enabled for the MySQL driver. Fixes issue #237.

Highs and lows from LOOP packets were not being used in preference to archive
records in daily summaries. Fixed issue #239.


3.7.0 03/11/2017

The tag $current now uses the record included in the event NEW_ARCHIVE_RECORD,
rather than retrieve the last record from the database. This means you can
use the tag $current for observation types that are in the record, but not
necessarily in the database. Fixes issue #13.

Most aggregation periods now allow you to go farther in the past. For
example, the tag $week($weeks_ago=1) would give you last week. You
can also now specify the start and end of an aggregation period, such
as $week.start and $week.end.

Can now do SummaryByDay (as well as SummaryByMonth and SummaryByYear).
NB: This can generate *lots* of files --- one for every day in your database!
Leaving this undocumented for now. Fixes issue #185.

When doing hardware record generation, the engine now augments the record with
any additional observation types it can extract out of the accumulators.
Fixes issue #15.

It's now possible to iterate over every record within a timespan.
Fixes issue #182.

Use schema_name = hardware_name pattern in sensor map for drivers that support
extensible sensor suites, including the drivers for cc3000, te923, wmr300,
wmr100, wmr200, wmr9x8

Simplified sensor mapping implementation for wmr100 and wmr200 drivers.  For
recent weewx releases, these are the default mappings for wmr200:
  3.6.0: in:0, out:1, e2:2, e3:3, ..., e8:8   hard-coded
  3.6.1: in:0, out:1, e1:2, e2:3, ..., e7:8   hard-coded
  3.7.0: in:0, out:1, e1:2, e2:3, ..., e7:8   sensor_map
and these are default mappings for wmr100:
  3.6.2: in:0, out:1, e1:2, e2:3, ..., e7:8   hard-coded
  3.7.0: in:0, out:1, e1:2, e2:3, ..., e7:8   sensor_map

Enabled battery status for every remote T/H and T sensor in wmr100 driver.

Enabled heatindex for each remote T/H sensor in wmr200 driver.

Fixed inverted battery status indicator in wmr200 driver.

Fixed 'Calculatios' typo in wmr100, wmr200, wmr9x8, and wmr300 drivers.

Fixed usb initialization issues in the wmr300 driver.

Added warning in wmr300 driver when rain counter reaches maximum value.

Decode heatindex and windchill from wmr300 sensor outputs.

Report the firmware version when initializing the cc3000 driver.

Fixed bug in vantage driver that would prevent console wake up during
retries when fetching EEPROM vales. Thanks to user Dan Begallie!

The vantage driver no longer emits values for non-existent sensors.
As a result, LOOP and archive packets are now much smaller. If this works
out, other drivers will follow suit. Partial fix of issue #175.

The vantage driver now emits the barometer trend in LOOP packets as
field 'trendIcon'.

The engine now logs locale. Additional information if a TERM signal is
received.

Removed the site-specific "Pond" extensions from the Standard skin.

The Standard skin now includes plots of outside humidity. Fixes 
issue #181.

Fixed reference to index.html.tmpl in the xstats example.

Changed algorithm for calculating ET to something more appropriate for
hourly values (former algorithm assumed daily values). Fixes issue #160.

Fixed bug in Celsius to Fahrenheit conversion that affected pressure
conversions in uwxutils.py, none of which were actually used.

Fixed bug that was introduced in v3.6.0, which prevented wee_reports from
working for anything other than the current time.

Documented the experimental anti-alias feature, which has been in weewx
since v3.1.0. Fixes issue #6.

Fixed problem where multiple subsections under [SummaryBy...] stanzas could
cause multiple copies of their target date to be included in the Cheetah
variable $SummaryByYear and $SummaryByMonth. Fixes issue #187.

Moved examples out of bin directory.  Eliminated experimental directory.
Reinforce the use of user directory, eliminate use of examples directory.
Renamed xsearch.py to stats.py.

OS uptime now works for freeBSD. Thanks to user Bill Richter!
PR #188.

Broke out developer's notes into a separate document.

Added @media CSS for docs to improve printed/PDF formatting.  Thanks to user
Tiouck!

Added a 0.01 second delay after each read_byte in ws23xx driver to reduce
chance of data spikes caused by RS232 line contention.  Thanks lionel.sylvie!

The observation windGustDir has been removed from wmr100, wmr200, te923, and
fousb drivers.  These drivers were simply assigning windGustDir to windDir,
since none of the hardware reports an actual windGustDir.

Calculation of aggregates over a period of one day or longer can now
respect any change in archive interval. To take advantage of this
feature, you will have to apply an update to your daily
summaries. This can be done using the tool wee_database, option
--update. Refer to the ‘Changes to daily summaries’ section in the
Upgrade Guide to determine whether you should update or not. Fixes issue #61.

Max value of windSpeed for the day is now the max archive value of windSpeed.
Formerly, it was the max LOOP value. If you wish to patch your older
daily summaries to interpret max windSpeed this way, use the tool wee_database
with option --update. Fixes issue #195.

The types of accumulators, and the strategies to put and extract records 
out of them, can now be specified by config stanzas. This will be of
interest to extension writers. See issue #115.

Fixed battery status label in acurite driver: changed from txTempBatteryStatus
to outTempBatteryStatus.  Thanks to user manos!

Made the lowBattery example more robust - it now checks for any known low
battery status, not just txBatteryStatus.  Thanks to user manos!

Added info-level log message to calculate_rain so that any rain counter reset
will be logged.

Added better logging for cc3000 when the cc3000 loses contact with sensors
for extended periods of time.

How long to wait before retrying after a bad uploader login is now settable
with option retry_login. Fixes issue #212. 

The test suites now use dedicated users 'weewx1' and 'weewx2'. A shell script
has been included to setup these users.

A more formal exception hierarchy has been adopted for the internal
database library weedb. See weedb/NOTES.md.

The weedb Connection and Cursor objects can now be used in a "with" clause.

Slightly more robust mechanism for decoding last time a file was FTP'd.


3.6.2 11/08/2016

Fixed incorrect WU daily rain field name

Fixed bug that crashed Cheetah if the weewx.conf configuration file included
a BOM. Fixes issue #172.


3.6.1 10/13/2016

Fixed bug in wunderfixer.

Fixed handling of StdWXCalculate.Calculations in modify_config in the wmr100,
wmr200, wmr300, and wmr9x8 drivers.

Eliminate the apache2, ftp, and rsync suggested dependencies from the deb
package.  This keeps the weewx dependencies to a bare minimum.

Added retries to usb read in wmr300 driver.

Remapped sensor identifiers in wmr200 driver so that extraTemp1 and
extraHumid1 are usable.

Standardized format to be used for times to YYYY-mm-ddTHH:MM.


3.6.0 10/07/2016

Added the ability to run reports using a cron-like notation, instead of with
every report cycle. See User's Guide for details. Thanks to user Gary Roderick.
PR #122. Fixes issue #17.

Added the ability to easily import CSV, Weather Underground, and Cumulus
data using a new utility, wee_import. Thanks again to über-user Gary Roderick.
PR #148. Fixes issue #97.

Refactored documentation so that executable utilities are now in their own
document, utilities.htm.

Fixed rpm package so that it will retain any changes to the user directory.
Thanks to user Pat OBrien.

No ET when beyond the reach of the sun.

Software calculated ET now returns the amount of evapotranspiration that
occurred during the archive interval. Fixes issue #160

Fixed wee_config to handle config files that have no FTP or RSYNC.

Fixed bug in StdWXCalculate that ignored setting of 'None' (#110).

Which derived variables are to be calculated are now in a separate 
subsection of [StdWXCalculate] called [[Calculations]]. 
Upgrade process takes care of upgrading your config file.

Reset weewx launchtime when waiting for sane system clock (thanks to user
James Taylor).

Fixed anti-alias bug in genplot.  Issue #111.

Corrected the conversion factor between inHg and mbar. Thanks to user Olivier.

Consolidated unit conversions into module weewx.units.

Plots longer than two years now use an x-axis increment of one year. Thanks to
user Olivier!

The WS1 driver now retries connection if it fails. Thanks to user 
Kevin Caccamo! PR #112.

Major update to the CC3000 driver:
 - reading historical records is more robust
 - added better error handling and reporting
 - fixed to handle random NULL characters in historical records
 - fixed rain units
 - added ability to get data from logger as fast as it will send it
 - added support for additional temperature sensors T1 and T2
 - added transmitter channel in station diagnostics
 - added option to set/get channel, baro offset
 - added option to reset rain counter

Fixed brittle reference to USBError.args[0] in wmr200, wmr300, and te923
drivers.

Fixed typo in default te923 sensor mapping for h_3.  Thanks to user ngulden.

Added flag for reports so that reports can be disabled by setting enable=False
instead of deleting or commenting entire report sections in weewx.conf.

The vantage and ws23xx drivers now include the fix for the policy of
"wind direction is undefined when no wind speed".  This was applied to other
drivers in weewx 3.3.0.

Fixed te923 driver behavior when reading from logger, especially on stations
with large memory configuration.  Thanks to users Joep and Nico.

Fixed rain counter problems in wmr300 driver.  The driver no longer attempts
to cache partial packets.  Do no process packets with non-loop data when
reading loop data.  Thanks to user EricG.

Made wmr300 driver more robust against empty usb data buffers.

Fixed pressure/barometer in wmr300 driver when reading historical records.

Fixed problem with the Vantage driver where program could crash if a
serial I/O error happens during write. Fixes issue #134.

Changed name of command to clear the Vantage memory from --clear to
--clear-memory to make it more consistent with other devices.

Fixed problem that prevented channel 8 from being set by the Vantage driver.

Added solaris .smf configuration.  Thanks to user whorfin.

Added option post_indoor_observations for weather underground.

Added maximum value to radiation and UV plots.

In the .deb package, put weewx reports in /var/www/html/weewx instead of
/var/www/weewx to match the change of DocumentRoot in debian 8 and later.


3.5.0 03/13/2016

Fixed bug that prevented rsync uploader from working.

Fixed bug in wmr300 driver when receiving empty buffers from the station.

The type of MySQL database engine can now be specified. Default is 'INNODB'.

Updated userguide with capabilities of the TE923 driver added in 3.4.0.

Added aggregation type min_ge(val).

Provide better feedback when a driver does not implement a configurator.

Added humidex and appTemp to group_temperature. Fixed issue #96.

Backfill of the daily summary is now done in "tranches," reducing the memory
requirements of MySQL. Thanks to über-user Gary Roderick! Fixes issue #83.

Made some changes in the Vantage driver to improve performance, particularly
with the IP version of the logger. Thanks to user Luc Heijst for nagging
me that the driver could be improved, and for figuring out how.

Plotting routines now use Unicode internally, but convert to UTF-8 if a font
does not support it. Fixes issue #101.

Improved readability of documents on mobile devices. Thank you Chris
Davies-Barnard!

The loop_on_init option can now be specified in weewx.conf

When uploading data to CWOP, skip records older than 60 seconds.  Fixes
issue #106.

Added modify_config method to the driver's configuration editor so that drivers
can modify the configuration during installation, if necessary.

The fousb and ws23xx drivers use modify_config to set record_generation to
software.  This addresses issue #84.

The wmr100, wmr200, wmr9x8, and wmr300 drivers use modify_config to set
rainRate, heatindex, windchill, and dewpoint calculations to hardware instead
of prefer_hardware since each of these stations has partial packets.  This
addresses issue #7 (SF #46).


3.4.0 01/16/2016

The tag $hour has now been added. It's now possible to iterate over hours.
Thanks to user Julen!

Complete overhaul of the te923 driver.  Thanks to user Andrew Miles.  The
driver now supports the data logger and automatically detects small or large
memory models.  Added ability to set/get the altitude, lat/lon, and other
station parameters.  Significant speedup to reading station memory, from 531s
to 91s, which is much closer to the 53s for the te923tool written in C (all for
a station with the small memory model).

The wee_debug utility is now properly installed, not just distributed.

Fixed bug in almanac code that caused an incorrect sunrise or sunset to be
calculated if it followed a calculation with an explicit horizon value.

Localization of tags is now optional. Use function toString() with
argument localize set to False. Example: 
$current.outTemp.toString($localize=False)
Fixes issue #88.

In the acurite driver, default to use_constants=True.

Fixed bug in the rhel and suse rpm packaging that resulted in a configuration
file with html, database, and web pages in the setup.py locations instead of
the rpm locations.

The extension utility wee_extension now recognizes zip archives as well as
tar and compressed tar archives.

Check for a sane system time when starting up.  If time is not reasonable,
wait for it.  Log the time status while waiting.

Added log_success option to cheetah, copy, image, rsync, and ftp generators.

Older versions of MySQL (v5.0 and later) are now supported.


3.3.1 12/06/2015

Fixed bug when posting to WOW.

Fixed bug where the subsection for a custom report gets moved to the very
end of the [StdReport] section of a configuration file on upgrade. 
Fixes issue #81.


3.3.0 12/05/2015

Now really includes wunderfixer. It was inadvertently left out of the install
script.

Rewrote the almanac so it now supports star ephemeris. For example,
$almanac.rigel.next_rising. Fixes issue #79.

Uninstalling an extension with a skin now deletes all empty directories. This
fixes issue #43.

Fixed bug in WMR200 driver that caused it to emit dayRain, when what it was
really emitting was the "rain in the last 24h, excluding current hour."
Fixes issue #62.

Fixed bug in WMR200 driver that caused it to emit gauge pressure for altimeter
pressure. Thanks to user Mark Jenks for nagging me that something was wrong.

Fixed bug that caused wind direction to be calculated incorrectly, depending
on the ordering of a dictionary. Thanks to user Chris Matteri for not only
spotting this subtle bug, but offering a solution. 

StdPrint now prints packets and records in (case-insensitive) alphabetical
order.

Fixed wind speed decoding in the acurite driver.  Thanks to aweatherguy.

The StdRESTful service now supports POSTs, as well as GETs.

The FTP utility now catches PickleError exceptions, then does a retry.

Added unit 'minute' to the conversion dictionary.

The vertical position of the bottom label in the plots can now be
set in skin.conf with option bottom_label_offset.

An optional port number can now be specified with the MySQL database.

Added option use_constants in the Acurite driver.  Default is false; the
calibration constants are ignored, and a linear approximation is used for
all types of consoles.  Specify use_constants for 01035/01036 consoles to
calculate using the constants.  The 02032/02064 consoles always use the
linear approximation.

Fixed test for basic sensor connectivity in the Acurite driver.

The policy of "wind direction is undefined when no wind speed" is enforced
by the StdWXCalculate service.  There were a few drivers that were still
applying the policy: acurite, cc3000, fousb, ws1, wmr100, wmr200, ultimeter.
These have been fixed.

Changed logic that decides whether the configuration file includes a custom
schema, or the name of an existing schema.

Added new command-line utility wee_debug, for generating a troubleshooting 
information report.

Added option --log-label to specify the label that appears in syslog entries.
This makes it possible to organize output from multiple weewx instances
running on a single system.

Fixed problem with the Vantage driver that caused it to decode the console
display units incorrectly. Thanks to Luc Heijst!

The WMR300 driver is now part of the weewx distribution.


3.2.1 07/18/15

Fixed problem when using setup.py to install into a non-standard location.
Weewx would start a new database in the "standard" location, ignoring the
old one in the non-standard location.


3.2.0 07/15/15

There are now five command-line utilities, some new, some old
 - wee_config:    (New) For configuring weewx.conf, in particular, 
                  selecting a new device driver.
 - wee_extension: (New) For adding and removing extensions.
 - wee_database:  (Formerly called wee_config_database)
 - wee_device:    (Formerly called wee_config_device)
 - wee_reports:   No changes.
 
The script setup.py is no longer used to install or uninstall extensions.
Instead, use the new utility wee_extension.

Wunderfixer is now included with weewx --- no need to download it separately. 
It now works with MySQL, as well as sqlite, databases. It also supports
metric databases. Thanks to user Gary Roderick!

Fixed bug in 12-hour temperature lookup for calculating station pressure from
sea level pressure when database units are other than US unit system.

Added guards for bogus values in various wxformula functions.

Added windrun, evapotranspiration, humidex, apparent temperature, maximum
theoretical solar radiation, beaufort, and cloudbase to StdWXCalculate.

If StdWXCalculate cannot calculate a derived variable when asked to, it now
sets the value to null. Fixes issue #10.

Added option to specify algorithm in StdWXCalculate.  So far this applies
only to the altimeter calculation.

Added option max_delta_12h in StdWXCalculate, a window in which a record will 
be accepted as being "12 hours ago." Default is 1800 seconds.

Fixed bug in debian install script - 'Acurite' was not in the list of stations.

$almanac.sunrise and $almanac.sunset now return ValueHelpers. Fixes issue #26.

Added group_distance with units mile and km.

Added group_length with units inch and cm.

Failure to launch a report thread no longer crashes program.

The WU uploader now publishes soil temperature and moisture, as well as
leaf wetness.

Increased precision of wind and wind gust posts to WU from 0 to 1 
decimal point.

Increased precision of barometer posts to WOW from 1 to 3 decimal points.

A bad CWOP server address no longer crashes the CWOP thread.

The "alarm" example now includes a try block to catch a NameError exception
should the alarm expression include a variable not in the archive record.

Fixed bug that shows itself if marker_size is not specified in skin.conf

Show URLs in the log for restful uploaders when debug=2 or greater.

Fixed problem that could cause an exception in the WMR200 driver when
formatting an error string.

Added better recovery from USB failures in the ws28xx driver.

Added data_format option to FineOffset driver.  Thanks to Darryl Dixon.

Decoding of data is now more robust in the WS1 driver.  Get data from the
station as fast as the station can spit it out.  Thanks to Michael Walker.

Changes to the WS23xx driver include:
  - Fixed wind speed values when reading from logger.  Values were too
    high by a factor of 10.
  - wrapped non-fatal errors in WeeWXIO exceptions to improve error
    handling and failure recovery

Changes to the AcuRite driver include:
 - The AcuRite driver now reports partial packets as soon as it gets them
     instead of retaining data until it can report a complete packet
 - Improved timing algorithm for AcuRite data.  Thanks to Brett Warden.
 - Added acurite log entries to logwatch script.  Thanks to Andy.
 - Prevent negative rainfall amounts in acurite driver by detecting
     counter wraparound
 - Use 13 bits for rain counter instead of 12 bits
 - Use only 12 bits for inside temperature in acurite driver when decoding
     for 02032 stations

Changes to the TE923 driver include:
 - consolidated retries
 - improved error handling and reporting

Changes to the WMR9x8 driver include:
 - Correct bug that caused yesterday's rain to be decoded as dayRain
 - LOOP packet type 'battery' is now an int, instead of a bool
 - The driver can now be run standalone for debugging purposes.
 
The Vantage driver now catches undocumented termios exceptions and converts
them to weewx exceptions. This allows retries if flushing input or output
buffers fail. Fixes issue #34.

Default values for databases are now defined in a new section [DatabaseTypes]. 
New option "database_type" links databases to database type. Installer will
automatically update old weewx.conf files.

The RESTful services that come with weewx are now turned on and off by
option "enable". Installer will automatically update old weewx.conf files. 
Other RESTful services that don't use this method will continue to work.

Option bar_gap_fraction is now ignored. Bar plot widths are rendered explicitly
since V3.0, making the option unnecessary. Fixes issue #25.

Added additional debug logging to main engine loop.

FTP uploader now retries several times to connect to a server, instead of 
giving up after one try. Thanks to user Craig Hunter!


3.1.0 02/05/15

Fixed setup.py bug that caused list-drivers to fail on deb and rpm installs.

Added a wait-and-check to the stop option in the weewx.debian rc script.

Fixed bug in the Vantage driver that causes below sea-level altitudes 
to be read as a large positive number. Also, fixed problem with altitude
units when doing --info (ticket #42).

Fixed bug in wmr100 driver that causes gust wind direction to be null.

Fixed bug in wmr200 driver that causes gust wind direction to be null.

Fixed ultimeter driver to ensure wind direction is None when no wind speed
Thanks to user Steve Sykes.

Fixed bug in calculation of inDewpoint.  Thanks to user Howard Walter.

Assign default units for extraHumid3,4,5,6,7, extraTemp4,5,6,7, leafTemp3,4,
and leafWet1,2.

Use StdWXCalculate to ensure that wind direction is None if no wind speed.

Fixed sign bug in ultimeter driver.  Thanks to user Garrett Power.

Use a sliding window with default period of 15 minutes to calculate the
rainRate for stations that do not provide it.

Added support for AcuRite weather stations.  Thanks to users Rich of Modern
Toil, George Nincehelser, Brett Warden, Preston Moulton, and Andy.

The ultimeter driver now reads data as fast as the station can produce it.
Typically this results in LOOP data 2 or 3 times per second, instead of
once per second.  Thanks to user Chris Thompstone.

The daily summary for wind now uses type INTEGER for column sumtime,
like the other observation types.

Utility wee_reports no longer chokes if the optionally-specified timestamp
is not in the database. Can also use "nearest time" if option 'max_delta'
is specified in [CheetahGenerator].

Utility wee_config_device can now dump Vantage loggers to metric databases.
Fixes ticket #40.

Fixed problem where dumping to database could cause stats to get added to
the daily summaries twice.

FTP over TLS (FTPS) sessions are now possible, but don't work very well with
Microsoft FTP servers. Requires Python v2.7. Will not work with older
versions of Python. Fixes ticket #37.

WeatherUnderground passwords are now quoted, allowing special characters
to be used. Fixes ticket #35.

New tag $obs, allowing access to the contents of the skin configuration
section [Labels][[Generic]]. Fixes ticket #33.

Better error message if there's a parse error in the configuration file.

Added wxformulas for evapotranspiration, humidex, apparent temperature, and
other calculations.

Added --loop-on-init option for weewxd. If set, the engine will keep retrying
if the device cannot be loaded. Otherwise, it will exit.

Changed the weedb exception model to bring it closer to the MySQL exception
model. This will only affect those programming directly to the weedb API.


3.0.1 12/07/14

Fixed bug in setup.py that would forget to insert device-specific options
in weewx.conf during new installations.


3.0.0 12/04/14

Big update with lots of changes and lots of new features. The overall
goal was to make it easier to write and install extensions. Adding
custom databases, units, accumulators and many other little things
have been made easier.

Skins and skin.conf continue to be 100% backwards compatible (since
V1.5!).  However, search-list extensions will have to be rewritten.
Details in the Upgrading Guide.

Previously, configuration options for all possible devices were
included in the configuration file, weewx.conf. Now, for new installs,
it has been slimmed down to the minimum and, instead, configuration
options are added on an "as needed" basis, using a new setup.py option
"configure".

Your configuration file, weewx.conf should be automatically updated to
V3 by the upgrade process, using your previously chosen hardware. But,
check it over. Not sure we got everything correct. See the Upgrading
Guide.

Specific changes follow.

There is no longer a separate "stats" database. Instead, statistics
are included in the regular database (e.g., 'weewx.sdb') as separate
tables, one for each observation type.

Total rewrite of how data gets bound to a database. You now specify a
"data binding" to indicate where data should be going, and where it is
coming from. The default binding is "wx_binding," the weather binding,
so most users will not have to change a thing.
 
Other database bindings can be used in tags. Example:
  $current($data_binding=$alt_binding).outTemp
Alternate times can also be specified:
  $current($timestamp=$othertime).outTemp

Explicit time differences for trends can now be specified:
  $trend($time_delta=3600).barometer

Introduced a new tag $latest, which uses the last available timestamp
in a data binding (which may or may not be the same as the "current"
timestamp).

Introduced a new tag $hours_ago, which returns the stats for X hours
ago.  So, the max temperature last hour would be
$hours_ago($hours_ago=1).outTemp.max.

Introduced a shortcut $hour, which returns the stats for this hour.
So, the high temperature for this hour would be $hour.outTemp.max

Introduced a new tag $days_ago, which returns the stats for X days
ago.  So, the max temperature the day before yesterday would be
$days_ago($days_ago=2).outTemp.max.

Included a shortcut $yesterday: The tag $yesterday.outTemp.max would
be yesterday's max temperature.

Introduced a new aggregation type ".last", which returns the last
value in an aggregation interval. E.g., $week.outTemp.last would
return the last temperature seen in the week.

Introduced a new aggregation type ".lasttime" which returns the time
of the above.

Can now differentiate between the max speed seen in the archive
records (e.g., $day.windSpeed.max) and the max gust seen
($day.wind.max or $day.windGust.max).

Allow other data bindings to be used in images.

Made it easier to add new unit types and unit groups.

The archive interval can now change within a database without
consequences.

Total rewrite of how devices are configured. A single utility
wee_config_device replaces each of the device-specific configuration
utilities.

The Customizing Guide was extended with additional examples and option
documentation.

Removed the no longer needed serviced StdRESTful, obsolete since V2.6

Fixed bug in querying for schemas that prevented older versions of
MySQL (V4.X) from working.

Improved error handling and retries for ws1, ultimeter, and cc3000
drivers.

Fixed missing dew initializations in wmr9x8 driver.  Fixed
model/_model initialization in wmr9x8 driver.

Fixed uninitialized usb interface in wmr200 driver.

Fixed wakup/wakeup typo in _getEEPROM_value in vantage driver.

Made the ftpupload algorithm a little more robust to corruption of the
file that records the last upload time.

Added observation type 'snow'. It generally follows the semantics of
'rain'.

Fixed possible fatal exception in WS23xx driver.  Fixed use of str as
variable name in WS23xx driver.

Now catches database exceptions raised during commits, converting them
to weedb exceptions. Weewx catches these, allowing the program to keep
going, even in the face of most database errors.

For the fine offset stations, record connection status as rxCheckPercent
(either 0 or 100%) and sensor battery status as outTempBatteryStatus (0
indicates ok, 1 indicates low battery).

For WS23xx stations, hardware record generation is now enabled and is the
default (previously, software record generation was the default).

Fixed bug in WS28xx driver the prevented reading of historical records
when starting with an empty database.

The database schemas are now their own package. The schema that was in
user/schemas.py can now be found in weewx/schemas/wview.py.


2.7.0 10/11/14

Added the ability to configure new Vantage sensor types without using
the console. This will be useful to Envoy users.  Thanks to user Deborah 
Pickett for this contribution! 

Allow calibration constants to be set in the Vantage EEPROM. This will
particularly be useful to southern hemisphere users who may want to
align their ISS to true north (instead of south), then apply a 180
correction. Thanks again to Deborah Pickett!
 
Enabled multiple rsync instances for a single weewx instance.
 
More extensive debug information for rscync users.

Added the ability to localize the weewx and server uptime. See the
Customizing Guide for details. This will also cause a minor backwards 
incompatibility. See the Upgrading Guide for details.

Added catchup to the WS28xx driver, but still no hardware record generation.

Changed lux-to-W/m^2 conversion factor in the fine offset driver.

Added rain rate calculation to Ultimeter driver.

Changed setTime to retrieve system time directly rather than using a value
passed by the engine. This greatly improves the accuracy of StdTimeSync,
particularly in network based implementations. Thanks to user Denny Page!

Moved clock synchronization options clock_check and max_drift back to
section [StdTimeSynch].

Fixed ENDPOINT_IN in the te923 driver.  This should provide better
compatibility with a wider range of pyusb versions.

Now catches MySQL exceptions during commits and rollbacks (as well
as queries) and converts them to weedb exceptions.

Catch and report configobj errors when reading skin.conf during the
generation of reports.

Ensure correct location, lat, lon, and altitude modifications in the
debian postinst installer script.

In the debian installer, default to ttyUSB0 instead of ttyS0 for stations
with a serial interface.

Added CC3000 to debian installer scripts.

Fixed bug that can affect hardware that emits floating point timestamps,
where the timestamp is within 1 second of the end of an archive interval.

Changed UVBatteryStatus to uvBatteryStatus in the WMR100 driver in order
to match the convention used by other drivers.

Fixed the shebang for te923, ws23xx, ultimeter, ws1, and cc3000 drivers.


2.6.4 06/16/14

The WMR100 driver now calculates SLP in software. This fixes a problem
with the WMRS200 station, which does not allow the user to set altitude.

The WMR100 driver was incorrectly tagging rain over the last 24 hours as
rain since midnight. This caused a problem with WU and CWOP posts.

Fix cosmetic problem in wee_config_fousb pressure calibration.

Detect both NP (not present) and OFL (outside factory limits) on ws28xx.

Added driver for PeetBros Ultimeter stations.

Added driver for ADS WS1 stations.

Added driver for RainWise Mark III stations and CC3000 data logger.

Added automatic power cycling to the FineOffsetUSB driver.  Power cycle the
station when a USB lockup is detected.  Only works with USB hubs that provide
per-port power switching.

Fix imagegenerator aggregation to permit data tables with no 'interval' column.

Prompt for metric/US units for debian installations.

For WS28xx stations, return 0 for battery ok and 1 for battery failure.

If a connection to the console has been successfully opened, but then on
subsequent connection attempts suffers an I/O error, weewx will now attempt
a retry (before it would just exit).


2.6.3 04/10/14

Hardened the WMR100 driver against malformed packets.

The plot images can now use UTF-8 characters.

Fixed a problem where the Ambient threads could crash if there were
no rain database entries.

Battery status values txBatteryStatus and consBatteryVoltage now appear in
the archive record. The last LOOP value seen is used.  

CWOP posts are now slightly more robust.

Fixed pressure calculation in wee_config_fousb.

Prevent failures in imagegenerator when no unicode-capable fonts are installed.

Provide explicit pairing feedback using wee_config_ws28xx

Count wxengine restarts in logwatch.

Cleaned up USB initialization for fousb, ws28xx, and te923 drivers.


2.6.2 02/16/14

Fixed bug that crashes WMR200 driver if outTemp is missing.

Fixed bug that can crash RESTful threads if there is missing rain data.

Sqlite connections can now explicitly specify a timeout and 
isolation_level.

Server uptime now reported for MacOS

Fixed bug that prevented Rapidfire posts from being identified as such.


2.6.1 02/08/14

Fixed bug that crashed main thread if a StdQC value fell out of range.


2.6.0 02/08/14

Changed the RESTful architecture so RESTful services are now first-class
weewx services. This should simplify the installation of 3rd party
extensions that use these services.

Broke up service_list, the very long list of services to be run, into
five separate lists. This will allow services to be grouped together,
according to when they should be run.

Defined a structure for packaging customizations into extensions, and added
an installer for those extensions to setup.py.

Changed the default time and date labels to use locale dependent formatting.
The defaults should now work in most locales, provided you set the
environment variable LANG before running weewx.

Changed default QC barometric low from 28 to 26. Added inTemp,
inHumidity, and rain.

Ranges in MinMax QC can now include units.

When QC rejects values it now logs the rejection.

Introduced a new unit system, METRICWX. Similar to METRIC, it uses
mm for rain, mm/hr for rain rate, and m/s for speed.

Added an option --string-check and --fix to the utility wee_config_database
to fix embedded strings found in the sqlite archive database.

Font handles are now cached in order to work around a memory leak in PIL.

Now does garbage collection every 3 hours through the main loop.

Image margins now scale with image and font sizes.

Now works with the pure Python version of Cheetah's NameMapper, albeit very
slowly.

Fixed bug that prevented weewx from working with Python v2.5.

Fixed bug in SummaryByMonth and SummaryByYear that would result in duplicate
month/year entries when generating from multiple ByMonth or ByYear templates.

Consolidated pressure calculation code in ws23xx, ws28xx, te923, and fousb.

Catch USB failures when reading Fine Offset archive interval.

Added Vantage types stormRain and windSpeed10 to the list of observation
types.

Simulator now generates types dewpoint, pressure, radiation, and UV.

The forecast extension is once again distributed separately from weewx.

Minor cleanup to Standard skin for better out-of-the-box behavior:
 - default to no radar image instead of pointing every station to Oregon
 - not every WMR100 is a WMR100N
 
Failure to set an archive interval when using bar plots no longer results
in an exception.

Change to skin directory before invoking Cheetah on any templates.


2.5.1 12/30/13

Added UV plots to the templates. They will be shown automatically if you
have any UV data.

Fixed bug when reading cooling_base option.

Default to sane behavior if skin does not define Labels.

Fixed bug in setting of CheetahGenerator options.

Fixed qsf and qpf summary values in forecast module.

Fixed handling of empty sky cover fields in WU forecasts.

Forecast module now considers the fctcode, condition, and wx fields for
precipitation and obstructions to visibility.

Added options to forecast module to help diagnose parsing failures and new
forecast formats.

Added retries when saving forecast to database and when reading from database.

Fixes to the Fine Offset driver to eliminate spikes caused by reading from
memory before the pointer had been updated (not the same thing as an unstable
read).

Added driver for LaCrosse 2300 series of weather stations.

Added driver for Hideki TE923 series of weather stations.


2.5.0 10/29/13

Introduced a new architecture that makes it easier to define search
list extensions. The old architecture should be 100% backwards compatible.

Added station registry service. This allows weewx to optionally
"phone home" and put your station location on a map.

Added a forecast service and reporting options.  The forecast service
can generate Zambretti weather or XTide tide forecasts, or it can download
Weather Underground or US National Weather Service weather forecasts.  These
data can then be displayed in reports using the Cheetah template engine.  The
forecast service is disabled by default.

Weewx now allows easier localization to non-English speaking locales.
In particular, set the environment variable LANG to your locale, and
then weewx date and number formatting will follow local conventions.
There are also more labeling options in skin.conf. Details in a new section
in the Customization Guide.

Added aggregate type "minmax" and "maxmin". Thank you user Gary Roderick!

New option in [StdArchive] called "loop_hilo". Setting to True will
cause both LOOP and archive data to be used for high/low statistics.
This is the default. Setting to False causes only archive data to be used.

When a template fails, skip only that template, not everything that the
generator is processing.

Trend calculations no longer need a record at precisely (for example)
3 hours in the past. It can be within a "grace" period.

FineOffset driver now uses the 'delay' field instead of the fixed_block
'read_period' for the archive record interval when reading records from
console memory.

FineOffset driver now support for multiple stations on the same USB.

FineOffset driver now reduces logging verbosity when bad magic numbers
appear. Log only when the numbers are unrecognized or change.
The purpose of the magic numbers is still unknown.

WMR100, Vantage, FineOffset, and WS28xx drivers now emit a null wind
direction when the wind speed is zero.  Same for wind gust.

For WMR9x8 stations, wind chill is now retrieved from the console
rather than calculated in software. Thank you user Peter Ferencz!

For WMR9x8 stations, the first extra temperature sensor (packet code 4)
now shows up as extraTemp1 (instead of outTemp). Thanks again to 
Peter Ferencz.

For WMR9x8 stations, packet types 2 and 3 have been separated. Only the
latter is used for outside temperature, humidity, dewpoint. The former
is used for "extra" sensors. Corrected the calculation for channel
numbers >=3. Also, extended the number of battery codes. Thanks to Per
Edström for his patience in figuring this out!

For WMR200 stations, altitude-corrected pressure is now emitted correctly.

ws28xx driver improvements, including: better thread control; better logging
for debugging/diagnostics; better timing to reduce dropouts; eliminate writes
to disk to reduce wear when used on flash devices. Plus, support for
multiple stations on the same USB.

Fixed rain units in ws28xx driver.

The LOOP value for daily ET on Vantages was too high by a factor of 10. 
This has been corrected.

Fixed a bug that caused values of ET to be miscalculated when using
software record generation.

Ported to Korora 19 (Fedora 19). Thanks to user zmodemguru!

Plots under 16 hours in length, now use 1 hour increments (instead of 
3 hours).

No longer emits "deprecation" warning when working with some versions
of the MySQLdb python driver.

Added ability to build platform-specific RPMs, e.g., one for RedHat-based
distributions and one for SuSE-based distributions.

Fixed the 'stop' and 'restart' options in the SuSE rc script.

The weewx logwatch script now recognizes more log entries and errors.


2.4.0 08/03/13

The configuration utility wee_config_vantage now allows you to set
DST to 'auto', 'off', or 'on'. It also lets you set either a time
zone code, or a time zone offset.

The service StdTimeSync now catches startup events and syncs the clock
on them. It has now been moved to the beginning of the list
"service_list" in weewx.conf. Users may want to do the same with their
old configuration file.

A new event, END_ARCHIVE_PERIOD has been added, signaling the end of
the archive period.

The LOOP packets emitted by the driver for the Davis Vantage series
now includes the max wind gust and direction seen since the beginning
of the current archive period.

Changed the null value from zero (which the Davis documentation specifies)
to 0x7fff for the VP2 type 'highRadiation'.

Archive record packets with date and time equal to zero or 0xff now
terminate dumps.

The code that picks a filename for "summary by" reports has now been
factored out into a separate function (getSummaryByFileName). This
allows the logic to be changed by subclassing.

Fixed a bug that did not allow plots with aggregations less than 60 minutes
across a DST boundary.

Fixed bug in the WMR100 driver that prevented UV indexes from being 
reported.

The driver for the LaCrosse WS-28XX weather series continues to evolve and
mature. However, you should still consider it experimental.


2.3.3 06/21/13

The option week_start now works.

Updated WMR200 driver from Chris Manton.

Fixed bug that prevented queries from being run against a MySQL database.


2.3.2 06/16/13

Added support for the temperature-only sensor THWR800. Thanks to
user fstuyk!

Fixed bug that prevented overriding the FTP directory in section
[[FTP]] of the configuration file.

Day plots now show 24 hours instead of 27. If you want the old
behavior, then change option "time_length" to 97200.

Plots shorter than 24 hours are now possible. Thanks to user Andrew Tridgell.

If one of the sections SummaryByMonth, SummaryByYear, or ToDate is missing,
the report engine no longer crashes.

If you live at a high latitude and the sun never sets, the Almanac now
does the right thing.

Fixed bug that caused the first day in the stats database to be left out
of calculations of all-time stats.


2.3.1 04/15/13

Fixed bug that prevented Fine Offset stations from downloading archive
records if the archive database had no records in it.

rsync should now work with Python 2.5 and 2.6 (not just 2.7)


2.3.0 04/10/13

Davis Vantage stations can now produce station pressures (aka, "absolute
pressure"), altimeter pressures, as well as sea-level pressure. These will
be put in the archive database.

Along the same line, 'altimeter' pressure is now reported to CWOP, rather
than the 'barometer' pressure. If altimeter pressure is not available,
no pressure is reported.

Fixed bug in CWOP upload that put spaces in the upload string if the pressure
was under 1000 millibars.

A bad record archive type now causes a catch up to be abandoned, rather
than program termination.

Fixed bug in trends, when showing changes in temperature. NB: this fix will
not work with explicit unit conversion. I.e., $trend.outTemp.degree_C will
not work.

Modified wee_config_vantage and wee_config_fousb so that the configuration
file will be guessed if none is specified.

Fixed wxformulas.heatindexC to handle arguments of None type.

Fixed bug that causes Corrections to be applied twice to archive records if
software record generation is used.

rsync now allows a port to be specified.

Fixed day/night transition bug.

Added gradients to the day/night transitions.

Numerous fixes to the WMR200 driver. Now has a "watchdog" thread.

All of the device drivers have now been put in their own package
'weewx.drivers' to keep them together. Many have also had name changes
to make them more consistent:
    OLD                        NEW
    VantagePro.py (Vantage)    vantage.py (Vantage)
    WMR918.py     (WMR-918)    wmr9x8.py  (WMR9x8)
    wmrx.py       (WMR-USB)    wmr100.py  (WMR100)

    new (experimental) drivers:
    wmr200.py (WMR200)
    ws28xx.py (WS28xx)

The interface to the device driver "loader" function has changed slightly. It
now takes a second parameter, "engine". Details are in the Upgrading doc.

The FineOffsetUSB driver now supports hardware archive record generation.

When starting weewx, the FineOffsetUSB driver will now try to 'catch up' - it
will read the console memory for any records that are not yet in the database.

Added illuminance-to-radiation conversion in FineOffsetUSB driver.

Added pressure calibration option to wee_config_fousb and explicit support for
pressure calibration in FineOffsetUSB driver.

Fixed windchill calculation in FineOffsetUSB driver.

Fixed FineOffsetUSB driver to handle cases where the 'delay' is undefined,
resulting in a TypeError that caused weewx to stop.

The FineOffsetUSB driver now uses 'max_rain_rate' (measured in cm/hr) instead
of 'max_sane_rain' (measured in mm) to filter spurious rain sensor readings.
This is done in the driver instead of StdQC so that a single parameter can
apply to both LOOP and ARCHIVE records.

2.2.1 02/15/13

Added a function call to the Vantage driver that allows the lamp to be
turned on and off. Added a corresponding option to wee_config_vantage.

Fixed bug where an undefined wind direction caused an exception when using
ordinal wind directions.

2.2.0 02/14/13

Weewx can now be installed using Debian (DEB) or Redhat (RPM) packages, as well
as with the old 'setup.py' method. Because they install things in different
places, you should stick with one method or another. Don't mix and match.
Thanks to Matthew Wall for putting this together!

Added plot options line_gap_fraction and bar_gap_fraction, which control how
gaps in the data are handled by the plots. Also, added more flexible control of
plot colors, using a notation such as 0xBBGGRR, #RRGGBB, or the English name,
such as 'yellow'. Finally, added day/night bands to the plots. All contributed
by Matthew Wall. Thanks again, Matthew!

Ordinal wind directions can now be shown, just by adding the tag suffix
".ordinal_compass". For example, $current.windDir.ordinal_compass might show
'SSE' The abbreviations are set in the skin configuration file.

Fixed bug that caused rain totals to be misreported to Weather Underground when
using a metric database.

Generalized the weewx machinery so it can be used for applications other than
weather applications.

Got rid of option stats_types in weewx.conf and put it in
bin/user/schemas.py. See upgrading.html if you have a specialized stats
database.

The stats database now includes an internal table of participating observation
types. This allows it to be easily combined with the archive database, should
you choose to do so. The table is automatically created for older stats
databases.

Added rain rate calculation to FineOffsetUSB driver.  Added adaptive polling
option to FineOffsetUSB driver.  Fixed barometric pressure calculation for
FineOffsetUSB driver.

Changed the name of the utilities, so they will be easier to find in /usr/bin:
  weewxd.py          -> weewxd
  runreports.py      -> wee_reports
  config_database.py -> wee_config_database
  config_vp.py       -> wee_config_vantage
  config_fousb.py    -> wee_config_fousb

2.1.1 01/02/13

Fixed bug that shows itself when one of the variables is 'None' when
calculating a trend.

2.1.0 01/02/13

Now supports the Oregon Scientific WMR918/968 series, courtesy of user
William Page. Thanks, William!!

Now supports the Fine Offset series of weather stations, thanks to user
Matthew Wall. Thanks, Matthew!!

Now includes a Redhat init.d script, contributed by Mark Jenks. Thanks,
Mark!!

Added rsync report type as an alternative to the existing FTP report.
Another thanks to William Page!

Fill color for bar charts can now be specified separately from the outline
color, resulting in much more attractive charts. Another thanks to Matthew
Wall!!

Added a tag for trends. The barometer trend can now be returned as
$trend.barometer. Similar syntax for other observation types.

config_vp.py now returns the console version number if available (older
consoles do not offer this).

Hardware dewpoint calculations with the WMR100 seem to be unreliable below
about 20F, so these are now done in software. Thanks to user Mark Jenks for
sleuthing this.

2.0.2 11/23/12

Now allows both the archive and stats data to be held in the same database.

Improved chances of weewx.Archive being reused by allowing optional table
name to be specified.

2.0.1 11/05/12

Fixed problem with reconfiguring databases to a new unit system.

2.0.0 11/04/12

A big release with lots of changes. The two most important are the support
of additional weather hardware, and the support of the MySQL database.

All skin configurations are backwardly compatible, but the configuration
file, weewx.conf, is not. The install utility setup.py will install a fresh
version, which you will then have to edit by hand.

If you have written a custom service, see the upgrade guide on how to port
your service to the new architecture.

Added the ability to generate archive records in software, thus opening the
door for supporting weather stations that do not have a logger.

Support for the Oregon Scientific WMR100, the cheapest weather station I
could find, in order to demonstrate the above!

Added a software weather station simulator.

Introduced weedb, a database-independent Python wrapper around sqlite3 and
MySQLdb, which fixes some of their flaws.

Ported everything to use weedb, and thus MySQL (as well as sqlite)

Internally, the databases can now use either Metric units, or US Customary.
NB: you cannot switch systems in the middle of a database. You have to
stick to one or other other. However, the utility config_database.py does
have a reconfigure option that allows copying the data to a new database,
2performing the conversion along the way. See the Customizing Guide.

You can now use "mmHg" as a unit of pressure.

Added new almanac information, such as first and last quarter moons, and
civil twilight.

Changed the engine architecture so it is more event driven. It now uses
callbacks, making it easier to add new event types.

Added utility config_vp.py, for configuring the VantagePro hardware.

Added utility config_database.py, for configuring the databases.

Made it easier to write custom RESTful protocols. Thanks to user Brad, for
the idea and the use case!

The stats type 'squarecount' now contains the number of valid wind
directions that went into calculating 'xsum' and 'ysum'. It used to be the
number of valid wind speeds. Wind direction is now calculated using
'squarecount' (instead of 'count').

Simplified and reduced the memory requirements of the CRC16 calculations.

Improved test suites.

Lots of little nips and tucks here and there, mostly to reduce the coupling
between different modules. In particular, now a service generally gets
configured only using its section of weewx.conf.

I also worked hard at making sure that cursors, connections, files, and
lots of other bits and pieces get properly closed instead of relying on
garbage collection. Hopefully, this will reduce the long-term growth of
memory usage.

1.14.1 07/06/12

Hardened retry strategy for the WeatherLink IP. If the port fails to open
at all, or a socket error occurs, it will thrown an exception (resulting in
a retry in 60 seconds). If a socket returns an incomplete result, it will
continue to retry until everything has been read.

Fixed minor bug that causes the reporting thread to prematurely terminate
if an exception is thrown while doing an FTP.

1.14.0 06/18/12

Added smartphone formatted mobile webpage, contributed by user Torbjörn
Einarsson. If you are doing a fresh install, then these pages will be
generated automatically. If you are doing an upgrade, then see the upgrade
guide on how to have these webpages generated. Thanks, Tobbe!

Three changes suggested by user Charlie Spirakis: o Changed umask in
daemon.py to 0022; o Allow location of process ID file to be specified on
the command line of weewx; o Start script allows daemon to be run as a
specific user. Thanks, Charlie!

Corrected bug in humidity reports to CWOP that shows itself when the
humidity is in the single digits.

Now includes software in CWOP APRS equipment field.

1.13.2 05/02/12

Now allows CWOP stations with prefix 'EW'.

Fixed bug that showed itself in the line color with plots with 3 or more
lines.

Changed debug message when reaching the end of memory in the VP2 to
something slightly less alarming.

1.13.1 03/25/12

Added finer control over the line plots. Can now add optional markers. The
marker_type can be 'none' (the default), 'cross', 'box', 'circle', or 'x'.
Also, line_type can now either be 'solid' (the default) or 'none' (for
scatter plots). Same day I'll add 'dashed', but not now. :-)

Conditionally imports sqlite3. If it does not support the "with" statement,
then imports pysqlite2 as sqlite3.

1.13.0 03/13/12

The binding to the SQL database to be used now happens much later when
running reports. This allows more than one database to be used when running
a report. Extra databases can be specified in the option list for a report.
I use this to display broadband bandwidth information, which was collected
by a separate program. Email me for details on how to do this. Introducing
this feature changed the signature of a few functions. See the upgrade
guide for details.

1.12.4 02/13/12

User Alf Høgemark found an error in the encoding of solar data for CWOP
and sent me a fix. Thanks, Alf!

Now always uses "import sqlite3", resulting in using the version of
pysqlite that comes with Python. This means the install instructions have
been simplified.

Now doesn't choke when using the (rare) Python version of NameMapper used
by Cheetah.

1.12.3 02/09/12

Added start script for FreeBSD, courtesy of user Fabian Abplanalp. Thanks,
Fabian!

Added the ability to respond to a "status" query to the Debian startup
script.

RESTful posts can now recover from more HTTP errors.

Station serial port can now recover from a SerialException error (usually
caused when there is a process competing for the serial port).

Continue to fiddle with the retry logic when reading LOOP data.

1.12.2 01/18/12

Added check for FTP error code '521' to the list of possibilities if a
directory already exists. Thanks to user Clyde!

More complete information when unable to load a module file. Thanks, Jason!

Added a few new unit types to the list of possible target units when using
explicit conversion. Thanks, Antonio!

Discovered and fixed problem caused by the Davis docs giving the wrong
"resend" code (should be decimal 21, not hex 21).

Improved robustness of VantagePro configuration utility.

Fixed problem where an exception gets thrown when changing VP archive
interval.

Simplified some of the logic in the VP2 driver.

1.12.1 11/03/11

Now corrects for rain bucket size if it is something other than the
standard 0.01 inch bucket.

1.12.0 10/29/11

Added the ability to change bucket type, rain year start, and barometer
calibration data in the console using the utility configure.py. Added
option "--info", which queries the console and returns information about
EEPROM settings. Changed configure.py so it can do hardware-specific
configurations, in anticipation of supporting hardware besides the Davis
series.

Reorganized the documentation.

1.11.0 10/06/11

Added support for the Davis WeatherLinkIP. Thanks, Peter Nock and Travis
Pickle!

Added support for older Rev A type archive records.

Added patch from user Dan Haller that sends UV and radiation data to the
WeatherUnderground if available. Thanks, Dan!

Added patch from user Marijn Vriens that allows fallback to the version of
pysqlite that comes with many versions of Python. Thanks, Marijn!

Now does garbage collection after an archive record is obtained and before
the main loop is restarted.

1.10.2 04/14/11

Added RA and declination for the Sun and Moon to the Daily Almanac. Equinox
and solstice are now displayed in chronological order. Same with new and
full moons.

Examples alarm.py and lowBattery.py now include more error checks, allow an
optional 'subject' line to the sent email, and allow a comma separated list
of recipients.

1.10.1 03/30/11

Substitutes US Units if a user does not specify anything (instead of
exception KeyError).

Almanac uses default temperature and pressure if they are 'None'.

Prettied up web page almanac data in the case where pyephem has not been
installed.

Fixed up malformed CSS script weewx.css.

1.10.0 03/29/11

Added extensive almanac information if the optional package 'pyephem' has
been installed

Added a weewx "favorite icon" favicon.ico that displays in your browser
toolbar.

Added a mobile formatted HTML page, courtesy of user Vince Skahan (thanks,
Vince!!).

Tags can now be ended with a unit type to convert to a new unit. For
example, say your pressure group ("group_pressure") has been set to show
inHg. The normal tag notation of "$day.barometer.avg" will show something
like "30.05 inHg". However, the tag "$day.barometer.avg.mbar" will show
"1017.5 mbar".

Added special tag "exists" to test whether an observation type exists.
Example "$year.foo.exists" will return False if there is no type "foo" in
the statistical database.

Added special tag "has_data" to test whether an observation type exists and
has a non-zero number of data points over the aggregation period. For
example, "$year.soilMoist1.has_data" will return "True" if soilMoist1 both
exists in the stats database and contains some data (meaning, you have the
hardware).

Y-axis plot labels (such as "°F") can now be overridden in the plot
configuration section of skin.conf by using option "y_label".

Added executable module "runreports.py" for running report generation only.

Added package "user", which can contain any user extensions. This package
will not get overridden in the upgrade process.

Added the ability to reconfigure the main database, i.e., add or drop data
types. Along the same line, statistical types can also be added or dropped.
Email me for details on how to do this.

Now makes all of the LOOP and archive data available to services. This
includes new keys:

 LOOP data: 'extraAlarm1' 'extraAlarm2' 'extraAlarm3' 'extraAlarm4'
'extraAlarm5' 'extraAlarm6' 'extraAlarm7' 'extraAlarm8' 'forecastIcon'
'forecastRule' 'insideAlarm' 'outsideAlarm1' 'outsideAlarm2' 'rainAlarm'
'soilLeafAlarm1' 'soilLeafAlarm2' 'soilLeafAlarm3' 'soilLeafAlarm4'
'sunrise' 'sunset'

 Archive data: 'forecastRule' 'highOutTemp' 'highRadiation' 'highUV'
'lowOutTemp'

Started a more formal test suite. There are now tests for the report
generators. These are not included in the normal distribution, but can be
retrieved from SourceForge via svn.

1.9.3 02/04/11

Now correctly decodes temperatures from LOOP packets as signed shorts
(rather than unsigned).

Now does a CRC check on LOOP data.

Changed VantagePro.accumulateLoop to make it slightly more robust.

1.9.2 11/20/10

Now catches exception of type OverflowError when calculating celsius
dewpoint. (Despite the documentation indicating otherwise, math.log() can
still throw an OverflowError)

Fixed bug that causes crash in VantagePro.accumulateLoop() during fall DST
transition in certain situations.

VP2 does not store records during the one hour fall DST transition.
Improved logic in dealing with this.

Changed install so that it backs up the ./bin subdirectory, then overwrites
the old one. Also, does not install the ./skins subdirectory at all if one
already exists (thus preserving any user customization).

1.9.1 09/09/10

Now catches exceptions of type httplib.BadStatusLine when doing RESTful
posts.

Added an extra decimal point of precision to dew point reports to the
Weather Underground and PWS.

1.9.0 07/04/10

Added a new service, StdQC, that offers a rudimentary data check.

Corrected error in rain year total if rain year does not start in January.

Moved option max_drift (the max amount of clock drift to tolerate) to
section [Station].

Added check for a bad storm start time.

Added checks for bad dateTime.

Simplified VantagePro module.

1.8.4 06/06/10

Fixed problem that shows itself if weewx starts up at precisely the
beginning of an archive interval. Symptom is max recursion depth exceeded.

Units for UV in LOOP records corrected. Also, introduced new group for UV,
group_uv_index. Thanks to user A. Burriel for this fix!

1.8.3 05/20/10

Problem with configuring archive interval found and fixed by user A.
Burriel (thanks, Antonio!)

1.8.2 05/09/10

Added check to skip calibration for a type that doesn't exist in LOOP or
archive records. This allows windSpeed and windGust to be calibrated
separately.

1.8.1 05/01/10

Ported to Cheetah V2.4.X

1.8.0 04/28/10

Added CWOP support.

Storage of LOOP and archive data into the SQL databases is now just another
service, StdArchive.

Added a calibration service, StdCalibrate, that can correct LOOP and
archive data.

Average console battery voltage is now calculated from LOOP data, and saved
to the archive as 'consBatteryVoltage'.

Transmitter battery status is now ORd together from LOOP data, and saved to
the archive as 'txBatteryStatus'.

Added stack tracebacks for unrecoverable exceptions.

Added a wrapper to the serial port in the VantagePro code. When used in a
Python "with" statement, it automatically releases the serial port if an
exception happens, allowing a more orderly shutdown.

Offered some hints in the documentation on how to automount your VP2 when
using a USB connection.

Corrected error in units. getTargetType() that showed itself with when the
console memory was freshly cleared, then tried to graph something
immediately.

1.7.0 04/15/10

Big update.

Reports now use skins for their "look or feel." Options specific to the
presentation layer have been moved out of the weewx configuration file
'weewx.conf' to a skin configuration file, 'skin.conf'. Other options have
remained behind.

Because the configuration file weewx.conf was split, the installation
script setup.py will NOT merge your old configuration file into the new
one. You will have to reedit weewx.conf to put in your customizations.

FTP is treated as just another report, albeit with an unusual generator.
You can have multiple FTP sessions, each to a different server, or
uploading to or from a different area.

Rewrote the FTP upload package so that it allows more than one FTP session
to be active in the same local directory. This version also does fewer hits
on the server, so it is significantly faster.

The configuration files weewx.conf and skin.conf now expect UTF-8
characters throughout.

The encoding for reports generated from templates can be chosen. By
default, the day, week, month, and year HTML files are encoded using HTML
entities; the NOAA reports encoded using 'strict ascii.' Optionally,
reports can be encoded using UTF-8.

Revamped the template formatting. No longer use class ModelView. Went to a
simpler system built around classes ValueHelper and UnitInfo.

Optional formatting was added to all tags in the templates. There are now
optional endings: 'string': Use specified string for None value.
'formatted': No label. 'format': Format using specified string format.
'nolabel': Format using specified string format; no label. 'raw': return
the underlying data with no string formatting or label.

For the index, week, month, and year template files, added conditional to
not include ISS extended types (UV, radiation, ET) unless they exist.

Added an RSS feed.

Added support for PWSweather.com

Both WeatherUnderground and PWSweather posts are now retried up to 3 times
before giving up.

Now offer a section 'Extras' in the skin configuration file for including
tags added by the user. As an example, the tag radar_url has been moved
into here.

Data files used in reports (such as weewx.css) are copied over to the HTML
directory on program startup.

Included an example of a low-battery alarm.

Rearranged distribution directory structure so that it matches the install
directory structure.

Moved base temperature for heating and cooling degree days into skin.conf.
They now also require a unit.

Now require unit to be specified for 'altitude'.

1.5.0 03/07/10

Added support for other units besides the U.S. Customary. Plots and HTML
reports can be prepared using any arbitrary combination of units. For
example, pressure could be in millibars, while everything else is in U.S.
Customary.

Because the configuration file weewx.conf changed significantly, the
installation script setup.py will NOT merge your old configuration file
into the new one. You will have to reedit weewx.conf to put in your
customizations.

Added an exception handler for exception OSError, which is typically thrown
when another piece of software attempts to access the same device port.
Weewx catches the exception, waits 10 seconds, then starts again from the
top.

1.4.0 02/22/10

Changed the architecture of stats.py to one that uses very late binding.
The SQL statements are not run until template evaluation. This reduces the
amount of memory required (by about 1/2), reduces memory fragmentation, as
well as greatly simplifying the code (file stats.py shed over 150 lines of
non-test code). Execution time is slightly slower for NOAA file generation,
slightly faster for HTML file generation, the same for image generation,
although your actual results will depend on your disk speed.

Now possible to tell weewx to reread the configuration file without
stopping it. Send signal HUP to the process.

Added option week_start, for specifying which day a calendar week starts
on. Default is 6 (Sunday).

Fixed reporting bug when the reporting time falls on a calendar month or
year boundary.

1.3.4 02/08/10

Fixed problem when plotting data where all data points are bad (None).

1.3.3 01/10/10

Fixed reporting bug that shows itself if rain year does not start in
January.

1.3.2 12/26/09

LOOP data added to stats database.

1.3.1 12/22/09

Added a call to syslog.openlog() that inadvertently got left out when
switching to the engine driven architecture.

1.3.0 12/21/09

Moved to a very different architecture to drive weewx. Consists of an
engine, that manages a list of 'services.' At key events, each service is
given a chance to participate. Services are easy to add, to allow easy
customization. An example is offered of an 'alarm' service.

Checking the clock of the weather station for drift is now a service, so
the option clock_check was moved from the station specific [VantagePro]
section to the more general [Station] section.

Added an example service 'MyAlarm', which sends out an email should the
outside temperature drop below 40 degrees.

In a similar manner, all generated files, images, and reports are the
product of a report engine, which can run any number of reports. New
reports are easily added.

Moved the compass rose used in progressive vector plots into the interior
of the plot.

Install now deletes public_html/#upstream.last, thus forcing all files to
be uploaded to the web server at the next opportunity.

1.2.0 11/22/09

Added progressive vector plots for wind data.

Improved axis scaling. The automatic axis scaling routine now does a better
job for ranges less than 1.0. The user can also hardwire in min and max
values, as well as specify a minimum increment, through parameter 'yscale'
in section [Images] in the configuration file.

Now allows the same SQL type to be used more than once in a plot. This
allows, say, instantaneous and average wind speed to be shown in the same
plot.

Rain year is now parameterized in file templates/year.tmpl (instead of
being hardwired in).

Now does LOOP caching by default.

When doing backfilling to the stats database, configure now creates the
stats database if it doesn't already exist.

setup.py now more robust to upgrading the FTP and Wunderground sections

1.1.0 11/14/09

Added the ability to cache LOOP data. This can dramatically reduce the
number of writes to the stats database, reducing wear on solid-state disk
stores.

Introduced module weewx.mainloop. Introduced class weewx.mainloop.MainLoop
This class offers many opportunities to customize weewx through
subclassing, then overriding an appropriate member function.

Refactored module weewx.wunderground so it more closely resembles the
(better) logic in wunderfixer.

setup.py no longer installs a daemon startup script to /etc/init.d. It must
now be done by hand.

setup.py now uses the 'home' value in setup.cfg to set WEEWX_ROOT in
weewx.conf and in the daemon start up scripts

Now uses FTP passive mode by default.

1.0.1 11/09/09

Fixed bug that prevented backfilling the stats database after modifying the
main archive.

1.0.0 10/26/09

Took the module weewx.factory back out, as it was too complicated and hard
to understand.

Added support for generating NOAA monthly and yearly reports. Completely
rewrote the filegenerator.py module, to allow easy subclassing and
specialization.

Completely rewrote the stats.py module. All aggregate quantities are now
calculated dynamically.

Labels for HTML generation are now held separately from labels used for
image generation. This allows entities such as '&deg;' to be used for the
former.

LOOP mode now requests only 200 LOOP records (instead of the old 2000). It
then renews the request should it run out. This was to get around an
(undocumented) limitation in the VP2 that limits the number of LOOP records
that can be requested to something like 220. This was a problem when
supporting VP2s that use long archive intervals.

Cut down the amount of computing that went on before the processing thread
was spawned, thus allowing the main thread to get back into LOOP mode more
quickly.

Added type 'rainRate' to the types decoded from a Davis archive record. For
some reason it was left out.

Added retries when doing FTP uploads. It will now attempt the upload
several times before giving up.

Much more extensive DEBUG analysis.

Nipped and tucked here and there, trying to simplify.

0.6.5 10/11/09

Ported to Cheetah V2.2.X. Mostly, this is making sure that all strings that
cannot be converted with the 'ascii' codec are converted to Unicode first
before feeding to Cheetah.

0.6.4 09/22/09

Fixed an error in the calculation of heat index.

0.6.3 08/25/09

FTP transfers now default to ACTIVE mode, but a configuration file option
allows PASSIVE mode. This was necessary to support Microsoft FTP servers.

0.6.2 08/01/09

Exception handling in weewx/ftpdata.py used socket.error but failed to
declare it. Added 'import socket' to fix.

Added more complete check for unused pages in weewx/VantagePro.py. Now the
entire record must be filled with 0xff, not just the time field. This fixes
a bug where certain time stamps could look like unused records.

0.6.1 06/22/09

Fixed minor ftp bug.

0.6.0 05/20/09

Changed the file, imaging, ftping functions into objects, so they can be
more easily specialized by the user.

Introduced a StationData object.

Introduced module weewx.factory that produces these things, so the user has
a place to inject his/her new types.

0.5.1 05/13/09

1. Weather Underground thread now run as daemon thread, allowing the
program to exit even if it is running.

2. WU queue now hold an instance of archive and the time to be published,
rather than a record. This allows dailyrain to be published as well.

3. WU date is now given in the format "2009-05-13+12%3A35%3A00" rather than
"2009-05-13 12:35:00". Seems to be more reliable. But, maybe I'm imagining
things...
<|MERGE_RESOLUTION|>--- conflicted
+++ resolved
@@ -6,7 +6,6 @@
 Service weewx.wxxtypes.StdDelta was inadvertently left out of the list of
 services to be run. Fortunately, it is not used. Yet. Added it back in.
 
-<<<<<<< HEAD
 Added the "old" NWS algorithm as an option for calculating heat index.
 
 Changed how various undocumented parameters in [StdWXCalculate] are specified.
@@ -14,7 +13,13 @@
 changed to 'force_null', and it has been moved. See the Upgrading Guide.
 
 Documented the various [StdWXCalculate] options.
-=======
+
+
+4.2.1 MM/DD/YYYY
+
+Service weewx.wxxtypes.StdDelta was inadvertently left out of the list of
+services to be run. Fortunately, it is not used. Yet. Added it back in.
+
 Fixed corner case for windDir when using software record generation,
 ignore_zero_wind=True, and windSpeed=0 for entire record interval. Now emits
 last windDir value.
@@ -23,7 +28,6 @@
 Fixes issue #620.
 
 Fixed problem that caused daily summary weights to revert to V1.0 style weights.
->>>>>>> 9510f389
 
 
 4.2.0 10/26/2020
