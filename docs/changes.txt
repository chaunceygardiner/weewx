WeeWX change history
--------------------

4.10.0 MM/DD/YYYY
Don't inject txBatteryStatus and consBatteryVoltage into records in
the Vantage driver. Let the accumulators do it.
Fixes issue #802.

Different wake-up strategy for the Vantage console.

Do not write config_path and entry_path to updated configuration dictionary.
Fixes issue #806.

Fix bug that prevents group_deltatime from being used by timespans. Users
who used custom formatting for delta times will be affected. See the Upgrade
Guide. Fixes issue #808.

<<<<<<< HEAD
Add suffix ".length" to class TimespanBinder. This allows expressions such as
$month.length. PR #809. Thanks to user Karen!
=======
Allow more flexible formatting for delta times. This can break old skins.
See Upgrade Guide. PR #807.
>>>>>>> 0130c429


4.9.1 10/25/2022
Fix problem with `wind` for older versions of sqlite.


4.9.0 10/24/2022
Fix problem that create 'ghost' values for VantageVue stations.
Fix problem that causes `leafWet3` and `leafWet4` to be emitted in VP2
stations that do not have the necessary sensors.
Fixes issue #771.

Try waking the Vantage console before giving up on LOOP errors.
Better Vantage diagnostics.
Fixes issue #772.

Add missing 30-day barometer graph to Smartphone skin.
Fixes issue #774.

Fix check for reuse_ssl for Python versions greater than 3.10.
Fixes issue #775.

The utility wee_reports can now be invoked by specifying a --date and --time.
Fixes issue #776.

Allow timestamps that are not integers.
Fixes issue #779.

Add localization file for Traditional Chinese. Thanks to user lyuxingliu!
PR #777.

Don't swallow syntax errors when wee_config is looking for drivers.

Include 'wind' in daily summary if 'windSpeed' is present.

Refine translations for French skin. Thanks to user Pascal!

Allow a custom cipher to be specified for FTP uploads. See option 'cipher'
under [[FTP]].

Ensure that rundir exists and has correct permissions in weewx-multi

Allow auto-provisioning feature of Seasons to work when using a SQL expression
for option data_type in the ImageGenerator. Fixes issue #782.

Allow constants albedo, cn, and cd to be specified when calculating ET.
See the User's Guide. Resolves issue #730.

Fix problem that prevented wee_reports from using a default location
for weewx.conf.

Post location of the configuration file and the top-level module to the station
registry. Thanks to Vince! PR #705.

Fix minor install warning under Python 3.10. Fixes issue #799.

Fix problem where xtypes.ArchiveTable.get_series() does not pass option_dict
on to get_aggregate(). Fixes issue #797

Added copytruncate option to default log rotation configuration.  Thanks to
user sastorsl.  Addresses PR #791.

Update the default and example rules in rsyslog configuration.  The output
from the weewx daemon goes to weewxd.log whereas the output from wee_xxx
utilities goes to weewx.log.  Also added examples of how to deal with
systemd/journald messing with log output.  Addresses PR#788 and PR#790.
Thanks to user sastorsl.

Allow additional aggregation intervals for observation type $wind. In
particular, 'vecdir' and 'vecavg' can be done for aggregation intervals other
than multiples of a day.
Fixes issue #800.


4.8.0 04/21/2022
Allow unit to be overridden for a specific plot by using new option 'unit'.
Fixes issue #729.

Fix problem that prevented wind from appearing in NOAA yearly summaries.

Fix honoring global values for log_success and log_failure. Fix issue #757.

wee_import CSV imports now allow import of text fields. Addresses issue #732.

Explain in the Customizing Guide how to include arbitrary SQL expressions
in a plot.

Reorder font download order, for slightly faster downloads.
Fix issue #760.

Add observation types highOutTemp and lowOutTemp to group_temperature.

Add unit groups for sunshine and rain duration, cloudcover, and pop.
PR #765

Do not allow HUP signals (reload is not allowed as of V4.6).
PR #766.

Do not fork if using systemd.
PR #767.

Fix problem that prevented wee_config --reconfigure from working when
using Python 2.7, if the configuration file contained UTF-8 characters.


4.7.0 03/01/2022
Introduced new option "generate_once". If True, templates will be generated
only on the first run of the reporting engine. Thanks to user Rich! PR #748.

Added option wee_device --current for vantage.

Fixed two typos in the Standard skin.

Fixed spelling mistakes in the Norwegian translations.  Thanks to Aslak! PR#746

Supply a sensible default context for group_deltatime when no context has been
specified.

If windGustDir is missing, extract a value from the accumulators.

Fixed typo that shows itself if no [Labels]/[[Generic]] section is supplied.
Fixes issue #752.

Fixed calculation of field "bar_reduction" for Vantage type 2 LOOP packets.

Fix problem that prevents windSpeed and windDir from being displayed in
the RSS feed. Fixes issue #755.


4.6.2 02/10/2022
Removed diagnostic code that was inadverently left in the titlebar.inc file
in Seasons skin.


4.6.1 02/10/2022
Make the show_rss and show_reports flags work properly.  Fixes issue #739.

Added $to_list() utility for use in Cheetah templates.

Fixed a few more untranslated fields in Seasons skin.

Observation types that use the `sum` extractor are set to None if no LOOP
packets contributed to the accumulator. Fixes issue #737.

Added ppm as default group_fraction.  Added default label string for ppm.

Added Norwegian translations. Thanks to user Aslak! PR #742.

Fixed problem that caused wee_database --check-strings/--fix-strings to fail on
TEXT fields. Fixes issue #738.


4.6.0 02/04/2022
Easy localization of all skins that come with WeeWX. Big thanks to user Karen,
who drove the effort! PR #665.

Allow options --date, --from, and --to to be used with wee_database --reweight.
PR #659. Thanks to user edi-x!

Added Cheetah helper functions $jsonize(), $rnd(), and $to_int().

The tag $alltime, formerly available as an example, is now a part of WeeWX
core.

New SLE example $colorize(). New document on how to write SLEs.

Added conversions for unix_epoch_ms and unix_epoch_ns. Calculations in
celestial.inc now explicitly use unix_epoch.

Added almanac attribute "visible" and "visible_change". For example,
$almanac.sun.visible returns the amount of daylight,
 $almanac.sun.visible_change the difference since yesterday.

Fixed problem that could cause weather xtypes services not to shut down
properly. PR #672. Thanks again to user edi-x!

Added Cheetah tag $filename, the relative path of the generated file. Useful
for setting canonical URLs. PR #671. Thanks again to user Karen!

XType get_scalar() and get_series() calls can now take extra keyword arguments.
PR #673.

Fixed problem where a bad clock packet could crash the WMR100 driver.

Davis documentation for LOOP2 10-minute wind gusts is wrong. The Vantage
actually emits mph, not tenths of mph. Changed driver so it now decodes the
field correctly. Fixes issue #686.

Sending a HUP signal to weewxd no longer causes the configuration file to be
reread.

Logging is not done until after the configuration file has been read. This
allows customized logging to start from the very beginning. Fixes issue #699.

Simplified the logging of Cheetah exceptions to show only what's relevant.
Fixes issue #700.

Include a requirements.txt file, for installing using pip. Thanks to user
Clément! PR #691.

Fixed problem where ConfigObj interpolation would interfere with setting
logging formats.

Added option --batch-size to the Vantage version of wee_device. See PR #693.

Slightly faster evaluation of the tag suffix 'has_data'.
New aggregation type 'not_null'.

A string in the database no longer raises an error. Fixes issue #695.

Added plot option 'skip_if_empty'. If set to True, and there is no non-null
data in the plot, then the plot will not be generated at all. If set to
a time domain (such as 'year'), then it will do the check over that domain.
See PR #702.

Parameterized the Seasons skin, making it considerably smaller, while requiring
less configuration. It now includes all types found in the wview-extended
schema. See PR #702.

New FTP option 'ftp_encoding' for oddball FTP servers that send their responses
back in something other than UTF-8.

Availability of the pyephem module and extended almanac data is now logged
during startup.

Added column for 'last contact' in the sensor status table in the Season skin
to help diagnose missing/flaky sensors.

Fix the weewx.debian and weewx-multi init scripts to work with non-root user.

Added sample tmpfiles configuration to ensure run directory on modern systems
when running weewx as non-root user.

Fixed bug that prevented the ssh port from being specified when using rsync.
Fixes issue #725.

Improved alphanumeric sorting of loop packet/archive record fields displayed
when WeeWX is run directly.

Added sample weewxd init file for 'service' based init on freebsd.  Thanks to
user ryan.

Added i18n-report utility to help check skins for translated strings.


4.5.1 04/02/2021
Reverted the wview schema back to the V3 style.

Fixed problem where setup.py would fail if the station description used UTF-8
characters.

Fixed problem where unit labels would not render correctly under Python 2.7 if
they were set by a 3rd party extension. Fixes issue #662.

Added TCP support to the WS1 driver. Thanks to user Mike Juniper! Fixes issue
#664.


4.5.0 04/02/2021

The utility wee_database has new options --add-column, --rename-column, and
--drop-columns for adding, renaming, and deleting columns in the database.

New optional tag ".series()", for creating and formatting series in templates.
See the document series_tags.md in the docs subdirectory. This is still
experimental and subject to change! Addresses issue #341.

New optional tag ".json()" for formatting results as JSON.

New optional tag ".round()". Useful for rounding results of .raw and .json
tags.

Improved performance when calculating series using aggregation periods that are
multiples of a day.

Changed NOAA reports to use the 'normalized_ascii' encoding instead of 'utf8'
(which did not display correctly for most browsers). Fixes issue #646.

Plots longer than 2 years use a 6 month time increment.

Uploads to PWSWeather and WOW now use HTTPS. Fixes issue #650.

Fixed bug that prevented the Vantage driver from waiting before a wakeup retry.
Thanks to user Les Niles!

Changed the way of expressing the old "wview" schema to the new V4 way.
Hopefully, this will lead to fewer support issues. Fixes issue #651.

Fixed problem where iterating over a time period without an aggregation would
wrongly include the record on the left.

Fixed bug that caused the incorrect label to be applied to plots where the
aggregation type changes the unit. Fixes issue #654.

Plots now locate the x-coordinate in the middle of the aggregation interval for
all aggregation types (not just min, max, avg). Revisits PR #232.

Added new time units 'unix_epoch_ms' and 'unix_epoch_ns', which are unix epoch
time in milliseconds and nanoseconds, respectively.

The FTP uploader now calculates and saves a hash value for each uploaded file.
If it does not change, the file is not uploaded, resulting in significant
time savings. PR #655. Thanks to user Karen!

Updated the version of six.py included with WeeWX to 1.15.0. Fixes issue #657.

Option aggregate_interval can now be specified by using one of the "shortcuts",
that is, 'hour', 'day', 'week', 'month', or 'year'.

Options "log_success" and "log_failure" are now honored by the StdArchive and
StdQC services. Fixes issues #727.


4.4.0 01/30/2021

StdWXCalculate can now do calculations for only LOOP packets, only archive
records, or both. PR #630. Thanks to user g-eddy!

Introduced aggregate types "avg_ge" and "avg_le". PR #631. Thanks to user
edi-x!

NOAA reports now use a 'utf8' encoding instead of 'strict_ascii'. This will
only affect new installations. Fixes issue #644.

Introduced new encoding type 'normalized_ascii', which replaces characters that
have accented marks with analogous ascii characters. For example, ö gets
replaced with o.

Patching process is more forgiving about records with interval less than or
equal to zero.

Fixed problem where invalid mintime or maxtime was returned for days with no
data. Fixes issue #635.

Syntax errors in weewx.conf are now logged. PR #637. Thanks to user Rich Bell!

Fixed problem where plots could fail if the data range was outside of a
specified axes range. Fixes issue #638.

Fixed problem that could cause reporting to fail under Python2.7 if the
configuration dictionary contained a comment with a UTF-8 character. Fixes
issue #639.

Fixed problem that could cause program to crash if asking for deltas of a non-
existent key.

The version 4.3.0 patch to fix the incorrect calculation of sums in the daily
summary tables itself contained a bug. This version includes a patch to fix the
problem. It runs once at startup. Fixes issue #642.


4.3.0 01/04/2020

Version 4.2.0 had a bug, which caused the sums in the daily summary to be
incorrectly calculated. This version includes a patch to fix the problem. It
runs once at startup. Fixes issue #623.

The WMR200 driver is no longer supported. An unsupported version can be found
at https://github.com/weewx/weewx-wmr200. Support for LaCrosse WS23xx and
Oregon WMR300 will continue.

Service weewx.wxxtypes.StdDelta was inadvertently left out of the list of
services to be run. Fortunately, it is not used. Yet. Added it back in.

Added the "old" NWS algorithm as an option for calculating heat index.

Changed how various undocumented parameters in [StdWXCalculate] are specified.
The only one people are likely to have used is 'ignore_zero_wind'. Its name has
changed to 'force_null', and it has been moved. See the Upgrading Guide.

Documented the various [StdWXCalculate] options.

Fixed corner case for windDir when using software record generation,
ignore_zero_wind=True, and windSpeed=0 for entire record interval. Now emits
last windDir value.

Fixed problem when looking up stars with more than one word in their name.
Fixes issue #620.

Fixed problem where wind gust direction is not available when using software
record generation.

Added --no-prompt action to wee_import allowing wee_import to be run
unattended.

Fixed problem that prevented option `observations` from being used in the
simulator. Thanks to user Graham!

Fixed problem where wind chill was calculated incorrectly for METRICWX
databases. PR #627. Thanks to user edi-x!

Allow wind vectors to be converted to unit of beaufort. Fixes issue #629.

Option log_failure under [StdReport] is set to True by the upgrade process.
See the Upgrading Guide.


4.2.0 10/26/2020

CHANGES COMING! This is the last release that will support the LaCrosse WS23xx,
Oregon WMR200 and WMR300 stations. In the future, they will be published as
unsupported extensions.

Made it easier to add new, derived types via StdWXCalculate. Fixes issue #491.

Changed the tag system slightly in order to make it possible for the XTypes
system to add new aggregations that take an argument.

Added the new data types in the extended_wview schema to the WeeWX types
system. Fixes issue #613.

Added ability to label left, right or both y-axes of graphs.  PR#610.
Fixes issue #609. Thanks to user Brent Fraser!

Added units and labels for the lightning data types.

Fixed problem where threads attempt to access non-existent database. Fixes
issue #579.

Fixed problem that caused reporting units to revert to US if they were in a
mixed unit system. Fixes issue #576.

Fixed problem that could cause the station registry to fail if given a location
with a non-ASCII location name.

Changed TE923 bucket size from 0.02589 inches to 1/36 of an inch
(0.02777778 in). PR #575. Fixes issue #574. Thanks to user Timothy!

Undocumented option retry_certificate has been renamed to retry_ssl, and now
covers all SSL errors (not just certificate errors). Fixes issue #569. Thanks
to user Eric!

Fixed problem caused by specifying a [Logging]/[[formatters]] section in
weewx.conf that uses interpolated variables.

Fixed problem in the Vantage driver that resulted in incorrect sunrise/sunset
being included in loop packets when run under Python 3. Thanks to users 
Constantine and Jacques!

Improved auto-scaling of plot axes.

Fixed problem where aggregates of windvec and windgustvec returned the
aggregate since start of day, not the start of the aggregation period.
Fixes issue #590.

New unit "beaufort", included in "group_speed". Treating beaufort as a separate
type has been deprecated. Fixes issue #591.

New unit "kPa", included in "group_pressure". Fixes issue #596.

Fixed bug in the simulator. Made it easier to subclass class Simulator.

Expressions in StdCalibration are now ordered. Later corrections can depend on
earlier corrections.

Fixed problem under Python 2, where option 'none' could cause exception.
PR #597. Thanks to user Clément!

Fixed problem with ws23xx driver under Python 3 that caused it to crash.

Use a more modern formula for heat index. Fixes issue #601. Thanks to
user Peter Q!

Allow overriding the data binding when using iterators. Fixes issue #580.

Fixed problem where old daily summaries may not have a version number.

Fixed problem in WMR200 driver where missing UV reports as index 255.

Added option 'force_direction' for working around a WU bug. Fixes issue #614.

Fixed problem where null bytes in an import data file would cause wee_import to
fail.


4.1.1 06/01/2020

Fixed problem that caused wind speed to be reported to AWEKAS in m/s instead
of km/h.

Fixed problem that caused FTP attempts not to be retried.

Fixed problem that caused monthly and yearly summaries to appear only
sporadically.

Fixed problem when using the ultimeter driver under Python 2.

Fixed problem when using the ws1 driver under Python 2.

Fixed problem that prevented remote directories from being created by FTP.

New strategy for calculating system uptime under Python 3. Revisits
issue #428. Alternative to PR #561.


4.1.0 05/25/2020

Archive records emitted by the Vantage driver now include the number of wind
samples per archive interval in field wind_samples.

wee_import can now import WeatherCat monthly .cat files.

Changed the logging configuration dictionary to match the Python documents.
Thanks to user Graham for figuring this out!

Fixed problem that prevented ws1 driver from working under Python 3. PR #556.

Eliminate use of logging in wee_config, allowing it to be used for installs
without syslog.

Allow expressions to be used as a datatype when plotting.

Added option 'reuse_ssl' to FTP. This activates a workaround for a bug in the
Python ftp library that causes long-lived connections to get closed
prematurely. Works only with Python 3.6 and greater.

The cc3000 driver will automatically reboot the hardware if it stops sending
observations. PR #549.

Install using setup.py forgot to set WEEWX_ROOT when installing in non-standard
places. Fixes issue #546.

Fixed bug in ws28xx driver that prevented it from running under Python 3.
Fixes issue #543.

Changed query strategy for calculating min and max wind vectors, which
should result in much faster plot generation.

Fixed bug in wmr9x8 driver that prevented it from running under Python 3.

Fixed several bugs in the te923 driver that prevented it from running under
Python 3.

Added a logging handler for rotating files. See https://bit.ly/2StYSHb for how
to use it. It is the default for MacOS.

More information if an exception is raised while querying for vantage hardware
type.

wunderfixer: fixed problem under Python 3 where response was not converted to
str before attempting to parse the JSON. Option --simulate now requires api_key
and password, so it can hit the WU.

Fixed problem in te923 driver under Python 3 that caused it to crash.


4.0.0 04/30/2020

Ported to Python 3. WeeWX should now run under Python 3.5 and greater, as well
as Python 2.7. Support for Python 2.5 and 2.6 has been dropped.

New facility for creating new user-defined derived types. See the Wiki article
https://github.com/weewx/weewx/wiki/WeeWX-V4-user-defined-types

WeeWX now uses the Python 'logging' facility. This means log, formats, and
other things can now be customized. Fixes issue #353.

Strings appearing in the data stream no longer cause a TypeError if they can be
converted to a number.

Strings can now be accumulated and extracted in the accumulators, making it
possible to include them in the database schemas.

The utility wee_reports now loads services, allowing it to use user-supplied
extensions. Fixes issue #95.

New default schema ("wview_extended") that offers many new types. The old
schema is still supported. Fixes issue #115.

Optional, more flexible, way of specifying schemas for the daily summaries. The
old way is still supported.

The install process now offers to register a user's station with weewx.com.

The package MySQL-python, which we used previously, is not always available on
Python 3. Ported the MySQL code to use the package mysqlclient as an
alternative.

The default for WOW no longer throttles posting frequency (the default used to
be no more than once every 15 minutes).

Added new aggregate types minsum, minsumtime, sum_le. PR #382.

Unit group group_distance is now a first-class group.

Added new tag $python_version.

Ported to Python2-PyMySQL package on OpenSUSE.

Added new aggregation types 'first' (similar to 'last'), 'diff' (the difference
between last and first value in the aggregation interval), and 'tderiv' (the
difference divided by the time difference).

Created new unit group 'group_energy2', defined as watt-seconds. Useful for
high resolution energy monitors.

An observation type known to the system, but not in a record, will now return a
proper ValueTuple, rather than UnknownType.

Type "stormStart" was added to the unit system. Fixes issue #380.

Added new aggregation type 'growdeg'. Similar to 'heatdeg', or 'cooldeg', it
measures growing degree-days. Basically, cooldeg, but with a different base.
Fixes issue #367. Thanks to user Clay Jackson for guidance!

Ported OS uptime to OpenBSD. Fixes issue #428. Thanks to user Jeff Ross!

Catch SSL certificate errors in uploaders. Retry after an hour. Fixes issue
#413.

Wunderfixer has been ported to the new WU API. This API requires an API key,
which you can get from WU. Put it in weewx.conf. Added option --upload-only.
Thanks to user Leon Shaner! Fixes issues #414 and #445.

Wee_import can now import Weather Display monthly log files.

Fixed problem where sub-sections DegreeDays and Trend were located under the
wrong weewx.conf section. Fixes issue #432. Thanks to user mph for spotting
this!

Added new parameters to the Weather Underground uploader. Fixes issue #435.

Added new air quality types pm1_0, pm2_5, and pm10_0 to the unit system. Added
new unit microgram_per_meter_cubed. Added new unit group, group_concentration.

Plist for the Mac launcher now includes a log file for stderr.

Night-day transition in plots now uses shortest travel distance around color
wheel to minimize extra colors. Fixes issue #457. Thanks to user Alex Edwards!

Fixed bug that causes plots to fail when both min and max are zero. Fixes issue
#463.

Fixed problem with sqlite driver that can lead to memory growth. See PR #467.
Thanks to user Rich Bell!

Fixed bug that caused windrun to be calculated wrongly under METRICWX unit
system. Fixes issue #452.

If a bad value of 'interval' is encountered in a record, the program will
simply ignore it, rather than stopping. Address issue #375.

Change in how the archive timespan is calculated in the engine. This allows
oddball archive intervals. Fixes issue #469.

NOAA reports are now more tolerant of missing data. Fixes issue #300.

Use of strftime() date and time format codes in template file names is now
supported as an alternative to the legacy 'YYYY', 'MM' and 'DD'. The legacy
codes continue to be supported for backwards compatibility. Fixes issue #415.

New --calc-missing action added to wee_database to calculate and store derived
observations.

wee_import now calculates missing derived observations once all imported data
has been saved to archive. Fixes issue #443.

wee_import now tolerates periods that contain no source data. Fixes issue #499.

wee_import now accepts strings representing cardinal, intercardinal and
secondary intercardinal directions in CSV imports. Partially fixes issue #238.

The field delimiter character may now be defined for wee_import CSV imports.

Ignore historical records if the timestamp is in the future.

Can now recover from MariaDB-specific database connection error 1927.

Changed the name of the unit "litre" to "liter", making its spelling more
consistent with "meter". The spelling "litre" is still accepted.

Systemd type changed from "simple" to "forking". Thanks to user Jaap de Munck
for figuring this one out!

The configuration file is now an optional argument. This means most users will
be able to use the simple command line 'sudo weewxd'.

Use correct log path for netbsd and openbsd in logger setup.

StdWXCalculate no longer calculates anything by default. Instead, types to be
calculated must be listed in weewx.conf. See the Upgrade Guide.

setup.py install no longer saves the old 'bin' subdirectory. Instead, it simply
overwrites it.

Support for the vantage LOOP2 packet format. Fixes issue #374.

The vantage driver now allows 3 retries per read, rather than per
archive interval.


3.9.2 07/14/2019

StdPrint now explicitly converts loop and archive fields to UTF-8 before
printing. This means unicode strings can now be included in loop and archive
fields.

Fix WMR300 driver so that it will reject (corrupt) logger records if they
have negative interval (similar to issue #375).

Added 'rain_warning' option in WMR300 driver to remind station owners to reset
the rain counter when the rain counter exceeds a threshold (default is 90%).
Thanks to weewx user Leon!

Added several other debug tools to the WMR300 driver. PR #402.

Wunderfixer now keeps going if a post does not satisfy [[Essentials]].
Fixes issue #329 (again).

Fixed problem that prevented the wee_device --history option from
working with the CC3000 driver.

Fix incorrect `log_success` operation in ftp, rsync, copy
and image generators. PR #373. Partial fix of issue #370.

Fixed problem that could cause the WMR200 to crash WeeWX if the
record interval is zero. Fixes issue #375.

Posts to the Weather Underground now use https, instead of http.
Thanks to user mljenkins! PR #378.

Fixed problem with handling CWOP connection errors. Commit 0a21a72

Fixed problem that prevented to CopyGenerator from handling nested
directories. Fixes issue #379.

Fixed problem that prevented humidity calibration from being set
on Vantage stations.

Improved accuracy of the calculation of Moon phases.
Revisits issue #342.

When the AWEKAS code augments the record for rainRate, it now
checks for a bad timestamp.

The ts1 driver now returns 'barometer' instead of 'pressure'.
Thanks to user 'windcrusader'! Fixes issue #393.

Fixed problem when calculating vector averages. Thanks to user
timtsm! PR #396.

windrun is now calculated on a per archive period basis, instead
of for the whole day. Thanks to user 'windcrusader'!
PR #399. Fixes issue #250.

Wunderfixer has new option to set socket timeout. This is to compensate
for WU "capacity issues". Thanks to user Leon! See PR #403.

Fixed bug in WS1 driver that caused crash if rain_total was None.

If a file user/schemas.py still exists (a relic from V2.7 and earlier), it
is renamed to user/schemas.py.old. Fixes issue #54.

V3.x test suites now use same data set as V4.x, minimizing the chance of
a false negative when switching versions.

Fixed fine offset driver to warn about (and skip) historical data that have
zero for interval.

Correct rounding problems for rain and other types when posting to CWOP.
Fixes issue #431. Thanks to user ls4096!

Fixed problem that can cause an exception with restx services that do not use
the database manager. See commit 459ccb1.

Sending a SIGTERM signal to weewxd now causes it to exit with status
128 + signal#. PR #442. Thanks to user sshambar!

Fixed bug that could cause WMR200 packets with a timestamp between startup
and the minimum interval to have an interval length of zero. Fixes
issue #375 (again!).


3.9.1 02/06/2019

In genplot, do not attempt to normalize unspecified paths.

Introduced option no_catchup. If set to true, a catchup will not be
attempted. Fixes issue #368.


3.9.0 02/05/2019

New skin called Seasons. For new users, it will be installed and enabled.
For old users, it will be installed, but not enabled. Fixes issue #75.

There are also two new skins for mobile phones: Mobile and Smartphone.
These are installed, but not enabled, for all users.

Reworked how options get applied for reports. Backstop default values
are supplied by a new file weewx/defaults.py. These can get overridden
by skin.conf, or in a new section [StdReports] / [[Defaults]] in weewx.conf.
See the Customizing Guide, section "How options work", for details.
Fixes issue #248.

The skin.conf is optional.  It is possible to specify the entire skin
configuration in the configuration file weewx.conf.

Dropped support of Python 2.5. You must now use either Python 2.6 or 2.7. This
is in anticipation of porting to Python 3.

The image generator now supports the use of a 'stale_age' option. Thanks to
user John Smith. Fixes issue #290.

Rose line width can now be specified with option rose_line_width.

The Felsius unit of temperature (see https://xkcd.com/1923/) is now supported.

New tag $almanac.sidereal_time for calculating current sidereal time

New tag $almanac.separation() for calculating planet separations.

Can now use ephem.readdb() to load arbitrary bodies into the almanac.

StdQC now includes an entry for rain again (inexplicably removed in v3.1.0).

If software record generation is used, the archive interval is now what is
specified in weewx.conf, even if the station supports hardware generation.

Fixed problem where records were downloaded on startup, even if software
record generation was specified.

The tag formatting taxonomy has been simplified. Just use suffix ".format()"
now. Documentation updated to reflect changes. Backwards compatibility with old
suffixes is supported. Fixes issue #328.

Can now set Rapidfire parameter rtfreq. Thanks to user 'whorfin'. PR #304.

Template names can now include the week number. Thanks to user 'stimpy23'.
PR #319.

New aggregation type for plots: 'cumulative'. Thanks to user 'henrikost'.
PR #302.

Fixed problem where MySQL error 2013 could crash WeeWX. Fixes issue #327.

Posts to the Weather Underground will be skipped if an observation type that
is listed in the [[[Essentials]]] subsection is missing. Fixes issue #329.

Upgrade process now explicity upgrades version-to-version, instead of
doing a merge to the new config file. Fixes issue #217.

Example xstats now includes tags for last_year and last_year_todate.
Thanks to user evilbunny2008. PR #325.

Guard against a negative value for 'interval' in WMR200 stations.

Check for missing or negative values for the record field 'interval'.

Changed the formula used to calculate percentage illumination of the moon to
something more accurate around 2018. This formula is only used if pyephem is
not installed. Fixes issue #342.

Fixed bug that caused older, "type A" Vantage Pro2, to crash. Fixes issue #343.

Fixed a bug that caused a divide-by-zero error if a plot range was the same as
a specified min or max scale. Fixes issue #344.

Fixed bug that prevented an optional data_binding from being used in tags
when iterating over records. Fixes issue #345.

Examples lowBattery and alarm now try SMTP_SSL connections, then degrade if
that's not available. Fixes issue #351.

Fixed problem with Brazilian locations at the start of DST. It manifested
itself with the error "NoColumnError: no such column: wind". Fixes issue #356.

Fixed problem that caused sunrise/sunset to be calculated improperly in Sun.py.

Improved coverage of test suites. Fixes issue #337.

wee_device, when used with the Vantage series, now honors the "no prompt" (-y)
option. Fixes issue #361.

Log watch now correctly logs garbage collection events. Thanks to user
buster-one. PR #340.


3.8.2 08/15/2018

Added flag to weewx-multi init script to prevent systemd from breaking it.
Thanks to users Timo, Glenn McKechnie, and Paul Oversmith.

Fixed problem that caused wind direction in archive records to always be
calculated in software, even with stations that provide it in hardware.
Fixes issue #336.

3.8.1 06/27/2018

Map cc3000 backup battery to consBatteryVoltage and station battery to
supplyVoltage to more accurately reflect the battery functions.

Update the syntax in the rsyslog configuration sample

Significant overhaul to the WMR300 driver.  The driver should now work reliably
on any version of pyusb and libusb.  The driver will now delete history records
from the logger before the logger fills up (the WMR300 logger is not a circular
buffer).  Thanks to users Markus Biewer and Cameron.  Fixes issue #288.

Added automatic clearing of logger for CC3000 driver to prevent logger
overflow (the CC3000 logger is not a circular buffer).  The default is to
not clear the history, but it is highly recommended that you add a logging
threshold once you are confident that all logger data have been captured to
the weewx database.

Improved the robustness of reading from the CC3000 logger.

Better CRC error message in Vantage driver.

Parameterize the configuration directory in weewx-multi init script.

In StdWXCalculate, use None for an observation only if the variables on which
the derived depends are available and None.  Fixes issue #291.

Fixed bug that prevented specifying an explicit alamanac time from working.

Fixed bug that prevented historical records from being downloaded from ws23xx
stations. Thanks to user Matt Brown! Fixes issue #295

Fixed bug that crashed program if a sqlite permission error occurred.

If wind speed is zero, accumulators now return last known wind direction
(instead of None). Thanks to user DigitalDan05. PR #303.

Windrun calculations now include the "current" record. Fixes issue #294.

Fixed bug involving stations that report windGust, but not windGustDir, in
their LOOP data (e.g., Fine Offset), which prevented the direction of max
wind from appearing in statistics. Fixes issue #320.

The engine now waits until the system time is greater than the creation time
of the weewx.conf file before starting up. Fixes issue #330.


3.8.0 11/22/2017

The `stats.py` example now works with heating and cooling degree days.
Fixes issue #224.

The ordinal increment between x- and y-axis labels can now be chosen.
The increment between x-axis tick marks can now be chosen. Thanks
to user paolobenve! PR #226.

Bar chart fill colors can now be specified for individual observation
types. Fixes issue #227.

For aggregation types of `avg`, `min` and `max`, plots now locate the x-
coordinate in the middle of the aggregation interval (instead of the end).
Thanks again to user paolobenve! PR #232.

The nominal number of ticks on the y-axis can now be specified using
option `y_nticks`.

Fixed bug that could cause tick crowding when hardwiring y-axis min and
max values.

The uploader framework in restx.py now allows POSTS with a JSON payload,
and allows additional headers to be added to the HTTP request object.

MySQL error 2006 ("MySQL server has gone away") now gets mapped to
`weedb.CannotConnectError`. PR #246

Whether to use a FTP secure data connection is now set separately
from whether to authenticate using TLS. Fixes issue #284.

Corrected formatting used to report indoor temp and humidity to the
Weather Underground.

Added inDewpoint to the observation group dictionary.

Added missing aggregation type 'min_ge'. Thanks to user Christopher McAvaney!

Plots can now use an `aggregate_type` of `last`. Fixes issue #261.

When extracting observation type stormRain (Davis Vantage only), the
accumulators now extract the last (instead of average) value.

Added additional accumulator extractors.

Allow reports to be run against a binding other than `wx_binding`.

Do chdir at start of ImageGenerator so that skin.conf paths are treated the
same as those of other generators.

Changed default value of `stale` for CWOP from 60 to 600 seconds. PR #277.

Vantage driver:
Allow user to specify the Vantage Pro model type in weewx.conf. 
Repeater support added to '-—set-transmitter-type' command.
New commands: '—-set-retransmit',
              '--set-latitude', '--set-longitude'
              '--set-wind-cup',
              '--set-temperature-logging'
Details explained in hardware.htm. Thanks to user dl1rf! PR #270, #272.

Using the `set-altitude` command in `wee_device` no longer changes the
barometer calibration constant in Vantage devices. See PR #263.
Thanks to user dl1rf!

Fixed bug in wmr200 driver that resulted in archive records with no
interval field and 'NOT NULL constraint failed: archive.interval' errors.

Fixed bug in wmr200 driver that caused `windDir` to always be `None` when 
`windSpeed` is zero.

Include rain count in cc3000 status.

In the restx posting, catch all types of httplib.HTTPException, not just
BadStatusLine and IncompleteRead.


3.7.1 03/22/2017

Fixed log syntax in wmr100 and wmr9x8 drivers.

Emit Rapidfire cache info only when debug is level 3 or higher.  Thanks to
user Darryn Capes-Davis.

Fixed problem that prevented Rapidfire from being used with databases in
metric units. Fixes issue #230.

Set WOW `post_interval` in config dict instead of thread arguments so that
overrides are possible.  Thanks to user Kenneth Baker.

Distribute example code and example extensions in a single examples directory.
Ensure that the examples directory is included in the rpm and deb packages.

Fixed issue that prevented a port from being specified for MySQL installations.

MySQL error 2003 ("Can't connect to MySQL server...") now gets mapped to
`weedb.CannotConnectError`. PR #234.

By default, autocommit is now enabled for the MySQL driver. Fixes issue #237.

Highs and lows from LOOP packets were not being used in preference to archive
records in daily summaries. Fixed issue #239.


3.7.0 03/11/2017

The tag $current now uses the record included in the event NEW_ARCHIVE_RECORD,
rather than retrieve the last record from the database. This means you can
use the tag $current for observation types that are in the record, but not
necessarily in the database. Fixes issue #13.

Most aggregation periods now allow you to go farther in the past. For
example, the tag $week($weeks_ago=1) would give you last week. You
can also now specify the start and end of an aggregation period, such
as $week.start and $week.end.

Can now do SummaryByDay (as well as SummaryByMonth and SummaryByYear).
NB: This can generate *lots* of files --- one for every day in your database!
Leaving this undocumented for now. Fixes issue #185.

When doing hardware record generation, the engine now augments the record with
any additional observation types it can extract out of the accumulators.
Fixes issue #15.

It's now possible to iterate over every record within a timespan.
Fixes issue #182.

Use schema_name = hardware_name pattern in sensor map for drivers that support
extensible sensor suites, including the drivers for cc3000, te923, wmr300,
wmr100, wmr200, wmr9x8

Simplified sensor mapping implementation for wmr100 and wmr200 drivers.  For
recent weewx releases, these are the default mappings for wmr200:
  3.6.0: in:0, out:1, e2:2, e3:3, ..., e8:8   hard-coded
  3.6.1: in:0, out:1, e1:2, e2:3, ..., e7:8   hard-coded
  3.7.0: in:0, out:1, e1:2, e2:3, ..., e7:8   sensor_map
and these are default mappings for wmr100:
  3.6.2: in:0, out:1, e1:2, e2:3, ..., e7:8   hard-coded
  3.7.0: in:0, out:1, e1:2, e2:3, ..., e7:8   sensor_map

Enabled battery status for every remote T/H and T sensor in wmr100 driver.

Enabled heatindex for each remote T/H sensor in wmr200 driver.

Fixed inverted battery status indicator in wmr200 driver.

Fixed 'Calculatios' typo in wmr100, wmr200, wmr9x8, and wmr300 drivers.

Fixed usb initialization issues in the wmr300 driver.

Added warning in wmr300 driver when rain counter reaches maximum value.

Decode heatindex and windchill from wmr300 sensor outputs.

Report the firmware version when initializing the cc3000 driver.

Fixed bug in vantage driver that would prevent console wake up during
retries when fetching EEPROM vales. Thanks to user Dan Begallie!

The vantage driver no longer emits values for non-existent sensors.
As a result, LOOP and archive packets are now much smaller. If this works
out, other drivers will follow suit. Partial fix of issue #175.

The vantage driver now emits the barometer trend in LOOP packets as
field 'trendIcon'.

The engine now logs locale. Additional information if a TERM signal is
received.

Removed the site-specific "Pond" extensions from the Standard skin.

The Standard skin now includes plots of outside humidity. Fixes 
issue #181.

Fixed reference to index.html.tmpl in the xstats example.

Changed algorithm for calculating ET to something more appropriate for
hourly values (former algorithm assumed daily values). Fixes issue #160.

Fixed bug in Celsius to Fahrenheit conversion that affected pressure
conversions in uwxutils.py, none of which were actually used.

Fixed bug that was introduced in v3.6.0, which prevented wee_reports from
working for anything other than the current time.

Documented the experimental anti-alias feature, which has been in weewx
since v3.1.0. Fixes issue #6.

Fixed problem where multiple subsections under [SummaryBy...] stanzas could
cause multiple copies of their target date to be included in the Cheetah
variable $SummaryByYear and $SummaryByMonth. Fixes issue #187.

Moved examples out of bin directory.  Eliminated experimental directory.
Reinforce the use of user directory, eliminate use of examples directory.
Renamed xsearch.py to stats.py.

OS uptime now works for freeBSD. Thanks to user Bill Richter!
PR #188.

Broke out developer's notes into a separate document.

Added @media CSS for docs to improve printed/PDF formatting.  Thanks to user
Tiouck!

Added a 0.01 second delay after each read_byte in ws23xx driver to reduce
chance of data spikes caused by RS232 line contention.  Thanks lionel.sylvie!

The observation windGustDir has been removed from wmr100, wmr200, te923, and
fousb drivers.  These drivers were simply assigning windGustDir to windDir,
since none of the hardware reports an actual windGustDir.

Calculation of aggregates over a period of one day or longer can now
respect any change in archive interval. To take advantage of this
feature, you will have to apply an update to your daily
summaries. This can be done using the tool wee_database, option
--update. Refer to the ‘Changes to daily summaries’ section in the
Upgrade Guide to determine whether you should update or not. Fixes issue #61.

Max value of windSpeed for the day is now the max archive value of windSpeed.
Formerly, it was the max LOOP value. If you wish to patch your older
daily summaries to interpret max windSpeed this way, use the tool wee_database
with option --update. Fixes issue #195.

The types of accumulators, and the strategies to put and extract records 
out of them, can now be specified by config stanzas. This will be of
interest to extension writers. See issue #115.

Fixed battery status label in acurite driver: changed from txTempBatteryStatus
to outTempBatteryStatus.  Thanks to user manos!

Made the lowBattery example more robust - it now checks for any known low
battery status, not just txBatteryStatus.  Thanks to user manos!

Added info-level log message to calculate_rain so that any rain counter reset
will be logged.

Added better logging for cc3000 when the cc3000 loses contact with sensors
for extended periods of time.

How long to wait before retrying after a bad uploader login is now settable
with option retry_login. Fixes issue #212. 

The test suites now use dedicated users 'weewx1' and 'weewx2'. A shell script
has been included to setup these users.

A more formal exception hierarchy has been adopted for the internal
database library weedb. See weedb/NOTES.md.

The weedb Connection and Cursor objects can now be used in a "with" clause.

Slightly more robust mechanism for decoding last time a file was FTP'd.


3.6.2 11/08/2016

Fixed incorrect WU daily rain field name

Fixed bug that crashed Cheetah if the weewx.conf configuration file included
a BOM. Fixes issue #172.


3.6.1 10/13/2016

Fixed bug in wunderfixer.

Fixed handling of StdWXCalculate.Calculations in modify_config in the wmr100,
wmr200, wmr300, and wmr9x8 drivers.

Eliminate the apache2, ftp, and rsync suggested dependencies from the deb
package.  This keeps the weewx dependencies to a bare minimum.

Added retries to usb read in wmr300 driver.

Remapped sensor identifiers in wmr200 driver so that extraTemp1 and
extraHumid1 are usable.

Standardized format to be used for times to YYYY-mm-ddTHH:MM.


3.6.0 10/07/2016

Added the ability to run reports using a cron-like notation, instead of with
every report cycle. See User's Guide for details. Thanks to user Gary Roderick.
PR #122. Fixes issue #17.

Added the ability to easily import CSV, Weather Underground, and Cumulus
data using a new utility, wee_import. Thanks again to über-user Gary Roderick.
PR #148. Fixes issue #97.

Refactored documentation so that executable utilities are now in their own
document, utilities.htm.

Fixed rpm package so that it will retain any changes to the user directory.
Thanks to user Pat OBrien.

No ET when beyond the reach of the sun.

Software calculated ET now returns the amount of evapotranspiration that
occurred during the archive interval. Fixes issue #160

Fixed wee_config to handle config files that have no FTP or RSYNC.

Fixed bug in StdWXCalculate that ignored setting of 'None' (#110).

Which derived variables are to be calculated are now in a separate 
subsection of [StdWXCalculate] called [[Calculations]]. 
Upgrade process takes care of upgrading your config file.

Reset weewx launchtime when waiting for sane system clock (thanks to user
James Taylor).

Fixed anti-alias bug in genplot.  Issue #111.

Corrected the conversion factor between inHg and mbar. Thanks to user Olivier.

Consolidated unit conversions into module weewx.units.

Plots longer than two years now use an x-axis increment of one year. Thanks to
user Olivier!

The WS1 driver now retries connection if it fails. Thanks to user 
Kevin Caccamo! PR #112.

Major update to the CC3000 driver:
 - reading historical records is more robust
 - added better error handling and reporting
 - fixed to handle random NULL characters in historical records
 - fixed rain units
 - added ability to get data from logger as fast as it will send it
 - added support for additional temperature sensors T1 and T2
 - added transmitter channel in station diagnostics
 - added option to set/get channel, baro offset
 - added option to reset rain counter

Fixed brittle reference to USBError.args[0] in wmr200, wmr300, and te923
drivers.

Fixed typo in default te923 sensor mapping for h_3.  Thanks to user ngulden.

Added flag for reports so that reports can be disabled by setting enable=False
instead of deleting or commenting entire report sections in weewx.conf.

The vantage and ws23xx drivers now include the fix for the policy of
"wind direction is undefined when no wind speed".  This was applied to other
drivers in weewx 3.3.0.

Fixed te923 driver behavior when reading from logger, especially on stations
with large memory configuration.  Thanks to users Joep and Nico.

Fixed rain counter problems in wmr300 driver.  The driver no longer attempts
to cache partial packets.  Do no process packets with non-loop data when
reading loop data.  Thanks to user EricG.

Made wmr300 driver more robust against empty usb data buffers.

Fixed pressure/barometer in wmr300 driver when reading historical records.

Fixed problem with the Vantage driver where program could crash if a
serial I/O error happens during write. Fixes issue #134.

Changed name of command to clear the Vantage memory from --clear to
--clear-memory to make it more consistent with other devices.

Fixed problem that prevented channel 8 from being set by the Vantage driver.

Added solaris .smf configuration.  Thanks to user whorfin.

Added option post_indoor_observations for weather underground.

Added maximum value to radiation and UV plots.

In the .deb package, put weewx reports in /var/www/html/weewx instead of
/var/www/weewx to match the change of DocumentRoot in debian 8 and later.


3.5.0 03/13/2016

Fixed bug that prevented rsync uploader from working.

Fixed bug in wmr300 driver when receiving empty buffers from the station.

The type of MySQL database engine can now be specified. Default is 'INNODB'.

Updated userguide with capabilities of the TE923 driver added in 3.4.0.

Added aggregation type min_ge(val).

Provide better feedback when a driver does not implement a configurator.

Added humidex and appTemp to group_temperature. Fixed issue #96.

Backfill of the daily summary is now done in "tranches," reducing the memory
requirements of MySQL. Thanks to über-user Gary Roderick! Fixes issue #83.

Made some changes in the Vantage driver to improve performance, particularly
with the IP version of the logger. Thanks to user Luc Heijst for nagging
me that the driver could be improved, and for figuring out how.

Plotting routines now use Unicode internally, but convert to UTF-8 if a font
does not support it. Fixes issue #101.

Improved readability of documents on mobile devices. Thank you Chris
Davies-Barnard!

The loop_on_init option can now be specified in weewx.conf

When uploading data to CWOP, skip records older than 60 seconds.  Fixes
issue #106.

Added modify_config method to the driver's configuration editor so that drivers
can modify the configuration during installation, if necessary.

The fousb and ws23xx drivers use modify_config to set record_generation to
software.  This addresses issue #84.

The wmr100, wmr200, wmr9x8, and wmr300 drivers use modify_config to set
rainRate, heatindex, windchill, and dewpoint calculations to hardware instead
of prefer_hardware since each of these stations has partial packets.  This
addresses issue #7 (SF #46).


3.4.0 01/16/2016

The tag $hour has now been added. It's now possible to iterate over hours.
Thanks to user Julen!

Complete overhaul of the te923 driver.  Thanks to user Andrew Miles.  The
driver now supports the data logger and automatically detects small or large
memory models.  Added ability to set/get the altitude, lat/lon, and other
station parameters.  Significant speedup to reading station memory, from 531s
to 91s, which is much closer to the 53s for the te923tool written in C (all for
a station with the small memory model).

The wee_debug utility is now properly installed, not just distributed.

Fixed bug in almanac code that caused an incorrect sunrise or sunset to be
calculated if it followed a calculation with an explicit horizon value.

Localization of tags is now optional. Use function toString() with
argument localize set to False. Example: 
$current.outTemp.toString($localize=False)
Fixes issue #88.

In the acurite driver, default to use_constants=True.

Fixed bug in the rhel and suse rpm packaging that resulted in a configuration
file with html, database, and web pages in the setup.py locations instead of
the rpm locations.

The extension utility wee_extension now recognizes zip archives as well as
tar and compressed tar archives.

Check for a sane system time when starting up.  If time is not reasonable,
wait for it.  Log the time status while waiting.

Added log_success option to cheetah, copy, image, rsync, and ftp generators.

Older versions of MySQL (v5.0 and later) are now supported.


3.3.1 12/06/2015

Fixed bug when posting to WOW.

Fixed bug where the subsection for a custom report gets moved to the very
end of the [StdReport] section of a configuration file on upgrade. 
Fixes issue #81.


3.3.0 12/05/2015

Now really includes wunderfixer. It was inadvertently left out of the install
script.

Rewrote the almanac so it now supports star ephemeris. For example,
$almanac.rigel.next_rising. Fixes issue #79.

Uninstalling an extension with a skin now deletes all empty directories. This
fixes issue #43.

Fixed bug in WMR200 driver that caused it to emit dayRain, when what it was
really emitting was the "rain in the last 24h, excluding current hour."
Fixes issue #62.

Fixed bug in WMR200 driver that caused it to emit gauge pressure for altimeter
pressure. Thanks to user Mark Jenks for nagging me that something was wrong.

Fixed bug that caused wind direction to be calculated incorrectly, depending
on the ordering of a dictionary. Thanks to user Chris Matteri for not only
spotting this subtle bug, but offering a solution. 

StdPrint now prints packets and records in (case-insensitive) alphabetical
order.

Fixed wind speed decoding in the acurite driver.  Thanks to aweatherguy.

The StdRESTful service now supports POSTs, as well as GETs.

The FTP utility now catches PickleError exceptions, then does a retry.

Added unit 'minute' to the conversion dictionary.

The vertical position of the bottom label in the plots can now be
set in skin.conf with option bottom_label_offset.

An optional port number can now be specified with the MySQL database.

Added option use_constants in the Acurite driver.  Default is false; the
calibration constants are ignored, and a linear approximation is used for
all types of consoles.  Specify use_constants for 01035/01036 consoles to
calculate using the constants.  The 02032/02064 consoles always use the
linear approximation.

Fixed test for basic sensor connectivity in the Acurite driver.

The policy of "wind direction is undefined when no wind speed" is enforced
by the StdWXCalculate service.  There were a few drivers that were still
applying the policy: acurite, cc3000, fousb, ws1, wmr100, wmr200, ultimeter.
These have been fixed.

Changed logic that decides whether the configuration file includes a custom
schema, or the name of an existing schema.

Added new command-line utility wee_debug, for generating a troubleshooting 
information report.

Added option --log-label to specify the label that appears in syslog entries.
This makes it possible to organize output from multiple weewx instances
running on a single system.

Fixed problem with the Vantage driver that caused it to decode the console
display units incorrectly. Thanks to Luc Heijst!

The WMR300 driver is now part of the weewx distribution.


3.2.1 07/18/15

Fixed problem when using setup.py to install into a non-standard location.
Weewx would start a new database in the "standard" location, ignoring the
old one in the non-standard location.


3.2.0 07/15/15

There are now five command-line utilities, some new, some old
 - wee_config:    (New) For configuring weewx.conf, in particular, 
                  selecting a new device driver.
 - wee_extension: (New) For adding and removing extensions.
 - wee_database:  (Formerly called wee_config_database)
 - wee_device:    (Formerly called wee_config_device)
 - wee_reports:   No changes.
 
The script setup.py is no longer used to install or uninstall extensions.
Instead, use the new utility wee_extension.

Wunderfixer is now included with weewx --- no need to download it separately. 
It now works with MySQL, as well as sqlite, databases. It also supports
metric databases. Thanks to user Gary Roderick!

Fixed bug in 12-hour temperature lookup for calculating station pressure from
sea level pressure when database units are other than US unit system.

Added guards for bogus values in various wxformula functions.

Added windrun, evapotranspiration, humidex, apparent temperature, maximum
theoretical solar radiation, beaufort, and cloudbase to StdWXCalculate.

If StdWXCalculate cannot calculate a derived variable when asked to, it now
sets the value to null. Fixes issue #10.

Added option to specify algorithm in StdWXCalculate.  So far this applies
only to the altimeter calculation.

Added option max_delta_12h in StdWXCalculate, a window in which a record will 
be accepted as being "12 hours ago." Default is 1800 seconds.

Fixed bug in debian install script - 'Acurite' was not in the list of stations.

$almanac.sunrise and $almanac.sunset now return ValueHelpers. Fixes issue #26.

Added group_distance with units mile and km.

Added group_length with units inch and cm.

Failure to launch a report thread no longer crashes program.

The WU uploader now publishes soil temperature and moisture, as well as
leaf wetness.

Increased precision of wind and wind gust posts to WU from 0 to 1 
decimal point.

Increased precision of barometer posts to WOW from 1 to 3 decimal points.

A bad CWOP server address no longer crashes the CWOP thread.

The "alarm" example now includes a try block to catch a NameError exception
should the alarm expression include a variable not in the archive record.

Fixed bug that shows itself if marker_size is not specified in skin.conf

Show URLs in the log for restful uploaders when debug=2 or greater.

Fixed problem that could cause an exception in the WMR200 driver when
formatting an error string.

Added better recovery from USB failures in the ws28xx driver.

Added data_format option to FineOffset driver.  Thanks to Darryl Dixon.

Decoding of data is now more robust in the WS1 driver.  Get data from the
station as fast as the station can spit it out.  Thanks to Michael Walker.

Changes to the WS23xx driver include:
  - Fixed wind speed values when reading from logger.  Values were too
    high by a factor of 10.
  - wrapped non-fatal errors in WeeWXIO exceptions to improve error
    handling and failure recovery

Changes to the AcuRite driver include:
 - The AcuRite driver now reports partial packets as soon as it gets them
     instead of retaining data until it can report a complete packet
 - Improved timing algorithm for AcuRite data.  Thanks to Brett Warden.
 - Added acurite log entries to logwatch script.  Thanks to Andy.
 - Prevent negative rainfall amounts in acurite driver by detecting
     counter wraparound
 - Use 13 bits for rain counter instead of 12 bits
 - Use only 12 bits for inside temperature in acurite driver when decoding
     for 02032 stations

Changes to the TE923 driver include:
 - consolidated retries
 - improved error handling and reporting

Changes to the WMR9x8 driver include:
 - Correct bug that caused yesterday's rain to be decoded as dayRain
 - LOOP packet type 'battery' is now an int, instead of a bool
 - The driver can now be run standalone for debugging purposes.
 
The Vantage driver now catches undocumented termios exceptions and converts
them to weewx exceptions. This allows retries if flushing input or output
buffers fail. Fixes issue #34.

Default values for databases are now defined in a new section [DatabaseTypes]. 
New option "database_type" links databases to database type. Installer will
automatically update old weewx.conf files.

The RESTful services that come with weewx are now turned on and off by
option "enable". Installer will automatically update old weewx.conf files. 
Other RESTful services that don't use this method will continue to work.

Option bar_gap_fraction is now ignored. Bar plot widths are rendered explicitly
since V3.0, making the option unnecessary. Fixes issue #25.

Added additional debug logging to main engine loop.

FTP uploader now retries several times to connect to a server, instead of 
giving up after one try. Thanks to user Craig Hunter!


3.1.0 02/05/15

Fixed setup.py bug that caused list-drivers to fail on deb and rpm installs.

Added a wait-and-check to the stop option in the weewx.debian rc script.

Fixed bug in the Vantage driver that causes below sea-level altitudes 
to be read as a large positive number. Also, fixed problem with altitude
units when doing --info (ticket #42).

Fixed bug in wmr100 driver that causes gust wind direction to be null.

Fixed bug in wmr200 driver that causes gust wind direction to be null.

Fixed ultimeter driver to ensure wind direction is None when no wind speed
Thanks to user Steve Sykes.

Fixed bug in calculation of inDewpoint.  Thanks to user Howard Walter.

Assign default units for extraHumid3,4,5,6,7, extraTemp4,5,6,7, leafTemp3,4,
and leafWet1,2.

Use StdWXCalculate to ensure that wind direction is None if no wind speed.

Fixed sign bug in ultimeter driver.  Thanks to user Garrett Power.

Use a sliding window with default period of 15 minutes to calculate the
rainRate for stations that do not provide it.

Added support for AcuRite weather stations.  Thanks to users Rich of Modern
Toil, George Nincehelser, Brett Warden, Preston Moulton, and Andy.

The ultimeter driver now reads data as fast as the station can produce it.
Typically this results in LOOP data 2 or 3 times per second, instead of
once per second.  Thanks to user Chris Thompstone.

The daily summary for wind now uses type INTEGER for column sumtime,
like the other observation types.

Utility wee_reports no longer chokes if the optionally-specified timestamp
is not in the database. Can also use "nearest time" if option 'max_delta'
is specified in [CheetahGenerator].

Utility wee_config_device can now dump Vantage loggers to metric databases.
Fixes ticket #40.

Fixed problem where dumping to database could cause stats to get added to
the daily summaries twice.

FTP over TLS (FTPS) sessions are now possible, but don't work very well with
Microsoft FTP servers. Requires Python v2.7. Will not work with older
versions of Python. Fixes ticket #37.

WeatherUnderground passwords are now quoted, allowing special characters
to be used. Fixes ticket #35.

New tag $obs, allowing access to the contents of the skin configuration
section [Labels][[Generic]]. Fixes ticket #33.

Better error message if there's a parse error in the configuration file.

Added wxformulas for evapotranspiration, humidex, apparent temperature, and
other calculations.

Added --loop-on-init option for weewxd. If set, the engine will keep retrying
if the device cannot be loaded. Otherwise, it will exit.

Changed the weedb exception model to bring it closer to the MySQL exception
model. This will only affect those programming directly to the weedb API.


3.0.1 12/07/14

Fixed bug in setup.py that would forget to insert device-specific options
in weewx.conf during new installations.


3.0.0 12/04/14

Big update with lots of changes and lots of new features. The overall
goal was to make it easier to write and install extensions. Adding
custom databases, units, accumulators and many other little things
have been made easier.

Skins and skin.conf continue to be 100% backwards compatible (since
V1.5!).  However, search-list extensions will have to be rewritten.
Details in the Upgrading Guide.

Previously, configuration options for all possible devices were
included in the configuration file, weewx.conf. Now, for new installs,
it has been slimmed down to the minimum and, instead, configuration
options are added on an "as needed" basis, using a new setup.py option
"configure".

Your configuration file, weewx.conf should be automatically updated to
V3 by the upgrade process, using your previously chosen hardware. But,
check it over. Not sure we got everything correct. See the Upgrading
Guide.

Specific changes follow.

There is no longer a separate "stats" database. Instead, statistics
are included in the regular database (e.g., 'weewx.sdb') as separate
tables, one for each observation type.

Total rewrite of how data gets bound to a database. You now specify a
"data binding" to indicate where data should be going, and where it is
coming from. The default binding is "wx_binding," the weather binding,
so most users will not have to change a thing.
 
Other database bindings can be used in tags. Example:
  $current($data_binding=$alt_binding).outTemp
Alternate times can also be specified:
  $current($timestamp=$othertime).outTemp

Explicit time differences for trends can now be specified:
  $trend($time_delta=3600).barometer

Introduced a new tag $latest, which uses the last available timestamp
in a data binding (which may or may not be the same as the "current"
timestamp).

Introduced a new tag $hours_ago, which returns the stats for X hours
ago.  So, the max temperature last hour would be
$hours_ago($hours_ago=1).outTemp.max.

Introduced a shortcut $hour, which returns the stats for this hour.
So, the high temperature for this hour would be $hour.outTemp.max

Introduced a new tag $days_ago, which returns the stats for X days
ago.  So, the max temperature the day before yesterday would be
$days_ago($days_ago=2).outTemp.max.

Included a shortcut $yesterday: The tag $yesterday.outTemp.max would
be yesterday's max temperature.

Introduced a new aggregation type ".last", which returns the last
value in an aggregation interval. E.g., $week.outTemp.last would
return the last temperature seen in the week.

Introduced a new aggregation type ".lasttime" which returns the time
of the above.

Can now differentiate between the max speed seen in the archive
records (e.g., $day.windSpeed.max) and the max gust seen
($day.wind.max or $day.windGust.max).

Allow other data bindings to be used in images.

Made it easier to add new unit types and unit groups.

The archive interval can now change within a database without
consequences.

Total rewrite of how devices are configured. A single utility
wee_config_device replaces each of the device-specific configuration
utilities.

The Customizing Guide was extended with additional examples and option
documentation.

Removed the no longer needed serviced StdRESTful, obsolete since V2.6

Fixed bug in querying for schemas that prevented older versions of
MySQL (V4.X) from working.

Improved error handling and retries for ws1, ultimeter, and cc3000
drivers.

Fixed missing dew initializations in wmr9x8 driver.  Fixed
model/_model initialization in wmr9x8 driver.

Fixed uninitialized usb interface in wmr200 driver.

Fixed wakup/wakeup typo in _getEEPROM_value in vantage driver.

Made the ftpupload algorithm a little more robust to corruption of the
file that records the last upload time.

Added observation type 'snow'. It generally follows the semantics of
'rain'.

Fixed possible fatal exception in WS23xx driver.  Fixed use of str as
variable name in WS23xx driver.

Now catches database exceptions raised during commits, converting them
to weedb exceptions. Weewx catches these, allowing the program to keep
going, even in the face of most database errors.

For the fine offset stations, record connection status as rxCheckPercent
(either 0 or 100%) and sensor battery status as outTempBatteryStatus (0
indicates ok, 1 indicates low battery).

For WS23xx stations, hardware record generation is now enabled and is the
default (previously, software record generation was the default).

Fixed bug in WS28xx driver the prevented reading of historical records
when starting with an empty database.

The database schemas are now their own package. The schema that was in
user/schemas.py can now be found in weewx/schemas/wview.py.


2.7.0 10/11/14

Added the ability to configure new Vantage sensor types without using
the console. This will be useful to Envoy users.  Thanks to user Deborah 
Pickett for this contribution! 

Allow calibration constants to be set in the Vantage EEPROM. This will
particularly be useful to southern hemisphere users who may want to
align their ISS to true north (instead of south), then apply a 180
correction. Thanks again to Deborah Pickett!
 
Enabled multiple rsync instances for a single weewx instance.
 
More extensive debug information for rscync users.

Added the ability to localize the weewx and server uptime. See the
Customizing Guide for details. This will also cause a minor backwards 
incompatibility. See the Upgrading Guide for details.

Added catchup to the WS28xx driver, but still no hardware record generation.

Changed lux-to-W/m^2 conversion factor in the fine offset driver.

Added rain rate calculation to Ultimeter driver.

Changed setTime to retrieve system time directly rather than using a value
passed by the engine. This greatly improves the accuracy of StdTimeSync,
particularly in network based implementations. Thanks to user Denny Page!

Moved clock synchronization options clock_check and max_drift back to
section [StdTimeSynch].

Fixed ENDPOINT_IN in the te923 driver.  This should provide better
compatibility with a wider range of pyusb versions.

Now catches MySQL exceptions during commits and rollbacks (as well
as queries) and converts them to weedb exceptions.

Catch and report configobj errors when reading skin.conf during the
generation of reports.

Ensure correct location, lat, lon, and altitude modifications in the
debian postinst installer script.

In the debian installer, default to ttyUSB0 instead of ttyS0 for stations
with a serial interface.

Added CC3000 to debian installer scripts.

Fixed bug that can affect hardware that emits floating point timestamps,
where the timestamp is within 1 second of the end of an archive interval.

Changed UVBatteryStatus to uvBatteryStatus in the WMR100 driver in order
to match the convention used by other drivers.

Fixed the shebang for te923, ws23xx, ultimeter, ws1, and cc3000 drivers.


2.6.4 06/16/14

The WMR100 driver now calculates SLP in software. This fixes a problem
with the WMRS200 station, which does not allow the user to set altitude.

The WMR100 driver was incorrectly tagging rain over the last 24 hours as
rain since midnight. This caused a problem with WU and CWOP posts.

Fix cosmetic problem in wee_config_fousb pressure calibration.

Detect both NP (not present) and OFL (outside factory limits) on ws28xx.

Added driver for PeetBros Ultimeter stations.

Added driver for ADS WS1 stations.

Added driver for RainWise Mark III stations and CC3000 data logger.

Added automatic power cycling to the FineOffsetUSB driver.  Power cycle the
station when a USB lockup is detected.  Only works with USB hubs that provide
per-port power switching.

Fix imagegenerator aggregation to permit data tables with no 'interval' column.

Prompt for metric/US units for debian installations.

For WS28xx stations, return 0 for battery ok and 1 for battery failure.

If a connection to the console has been successfully opened, but then on
subsequent connection attempts suffers an I/O error, weewx will now attempt
a retry (before it would just exit).


2.6.3 04/10/14

Hardened the WMR100 driver against malformed packets.

The plot images can now use UTF-8 characters.

Fixed a problem where the Ambient threads could crash if there were
no rain database entries.

Battery status values txBatteryStatus and consBatteryVoltage now appear in
the archive record. The last LOOP value seen is used.  

CWOP posts are now slightly more robust.

Fixed pressure calculation in wee_config_fousb.

Prevent failures in imagegenerator when no unicode-capable fonts are installed.

Provide explicit pairing feedback using wee_config_ws28xx

Count wxengine restarts in logwatch.

Cleaned up USB initialization for fousb, ws28xx, and te923 drivers.


2.6.2 02/16/14

Fixed bug that crashes WMR200 driver if outTemp is missing.

Fixed bug that can crash RESTful threads if there is missing rain data.

Sqlite connections can now explicitly specify a timeout and 
isolation_level.

Server uptime now reported for MacOS

Fixed bug that prevented Rapidfire posts from being identified as such.


2.6.1 02/08/14

Fixed bug that crashed main thread if a StdQC value fell out of range.


2.6.0 02/08/14

Changed the RESTful architecture so RESTful services are now first-class
weewx services. This should simplify the installation of 3rd party
extensions that use these services.

Broke up service_list, the very long list of services to be run, into
five separate lists. This will allow services to be grouped together,
according to when they should be run.

Defined a structure for packaging customizations into extensions, and added
an installer for those extensions to setup.py.

Changed the default time and date labels to use locale dependent formatting.
The defaults should now work in most locales, provided you set the
environment variable LANG before running weewx.

Changed default QC barometric low from 28 to 26. Added inTemp,
inHumidity, and rain.

Ranges in MinMax QC can now include units.

When QC rejects values it now logs the rejection.

Introduced a new unit system, METRICWX. Similar to METRIC, it uses
mm for rain, mm/hr for rain rate, and m/s for speed.

Added an option --string-check and --fix to the utility wee_config_database
to fix embedded strings found in the sqlite archive database.

Font handles are now cached in order to work around a memory leak in PIL.

Now does garbage collection every 3 hours through the main loop.

Image margins now scale with image and font sizes.

Now works with the pure Python version of Cheetah's NameMapper, albeit very
slowly.

Fixed bug that prevented weewx from working with Python v2.5.

Fixed bug in SummaryByMonth and SummaryByYear that would result in duplicate
month/year entries when generating from multiple ByMonth or ByYear templates.

Consolidated pressure calculation code in ws23xx, ws28xx, te923, and fousb.

Catch USB failures when reading Fine Offset archive interval.

Added Vantage types stormRain and windSpeed10 to the list of observation
types.

Simulator now generates types dewpoint, pressure, radiation, and UV.

The forecast extension is once again distributed separately from weewx.

Minor cleanup to Standard skin for better out-of-the-box behavior:
 - default to no radar image instead of pointing every station to Oregon
 - not every WMR100 is a WMR100N
 
Failure to set an archive interval when using bar plots no longer results
in an exception.

Change to skin directory before invoking Cheetah on any templates.


2.5.1 12/30/13

Added UV plots to the templates. They will be shown automatically if you
have any UV data.

Fixed bug when reading cooling_base option.

Default to sane behavior if skin does not define Labels.

Fixed bug in setting of CheetahGenerator options.

Fixed qsf and qpf summary values in forecast module.

Fixed handling of empty sky cover fields in WU forecasts.

Forecast module now considers the fctcode, condition, and wx fields for
precipitation and obstructions to visibility.

Added options to forecast module to help diagnose parsing failures and new
forecast formats.

Added retries when saving forecast to database and when reading from database.

Fixes to the Fine Offset driver to eliminate spikes caused by reading from
memory before the pointer had been updated (not the same thing as an unstable
read).

Added driver for LaCrosse 2300 series of weather stations.

Added driver for Hideki TE923 series of weather stations.


2.5.0 10/29/13

Introduced a new architecture that makes it easier to define search
list extensions. The old architecture should be 100% backwards compatible.

Added station registry service. This allows weewx to optionally
"phone home" and put your station location on a map.

Added a forecast service and reporting options.  The forecast service
can generate Zambretti weather or XTide tide forecasts, or it can download
Weather Underground or US National Weather Service weather forecasts.  These
data can then be displayed in reports using the Cheetah template engine.  The
forecast service is disabled by default.

Weewx now allows easier localization to non-English speaking locales.
In particular, set the environment variable LANG to your locale, and
then weewx date and number formatting will follow local conventions.
There are also more labeling options in skin.conf. Details in a new section
in the Customization Guide.

Added aggregate type "minmax" and "maxmin". Thank you user Gary Roderick!

New option in [StdArchive] called "loop_hilo". Setting to True will
cause both LOOP and archive data to be used for high/low statistics.
This is the default. Setting to False causes only archive data to be used.

When a template fails, skip only that template, not everything that the
generator is processing.

Trend calculations no longer need a record at precisely (for example)
3 hours in the past. It can be within a "grace" period.

FineOffset driver now uses the 'delay' field instead of the fixed_block
'read_period' for the archive record interval when reading records from
console memory.

FineOffset driver now support for multiple stations on the same USB.

FineOffset driver now reduces logging verbosity when bad magic numbers
appear. Log only when the numbers are unrecognized or change.
The purpose of the magic numbers is still unknown.

WMR100, Vantage, FineOffset, and WS28xx drivers now emit a null wind
direction when the wind speed is zero.  Same for wind gust.

For WMR9x8 stations, wind chill is now retrieved from the console
rather than calculated in software. Thank you user Peter Ferencz!

For WMR9x8 stations, the first extra temperature sensor (packet code 4)
now shows up as extraTemp1 (instead of outTemp). Thanks again to 
Peter Ferencz.

For WMR9x8 stations, packet types 2 and 3 have been separated. Only the
latter is used for outside temperature, humidity, dewpoint. The former
is used for "extra" sensors. Corrected the calculation for channel
numbers >=3. Also, extended the number of battery codes. Thanks to Per
Edström for his patience in figuring this out!

For WMR200 stations, altitude-corrected pressure is now emitted correctly.

ws28xx driver improvements, including: better thread control; better logging
for debugging/diagnostics; better timing to reduce dropouts; eliminate writes
to disk to reduce wear when used on flash devices. Plus, support for
multiple stations on the same USB.

Fixed rain units in ws28xx driver.

The LOOP value for daily ET on Vantages was too high by a factor of 10. 
This has been corrected.

Fixed a bug that caused values of ET to be miscalculated when using
software record generation.

Ported to Korora 19 (Fedora 19). Thanks to user zmodemguru!

Plots under 16 hours in length, now use 1 hour increments (instead of 
3 hours).

No longer emits "deprecation" warning when working with some versions
of the MySQLdb python driver.

Added ability to build platform-specific RPMs, e.g., one for RedHat-based
distributions and one for SuSE-based distributions.

Fixed the 'stop' and 'restart' options in the SuSE rc script.

The weewx logwatch script now recognizes more log entries and errors.


2.4.0 08/03/13

The configuration utility wee_config_vantage now allows you to set
DST to 'auto', 'off', or 'on'. It also lets you set either a time
zone code, or a time zone offset.

The service StdTimeSync now catches startup events and syncs the clock
on them. It has now been moved to the beginning of the list
"service_list" in weewx.conf. Users may want to do the same with their
old configuration file.

A new event, END_ARCHIVE_PERIOD has been added, signaling the end of
the archive period.

The LOOP packets emitted by the driver for the Davis Vantage series
now includes the max wind gust and direction seen since the beginning
of the current archive period.

Changed the null value from zero (which the Davis documentation specifies)
to 0x7fff for the VP2 type 'highRadiation'.

Archive record packets with date and time equal to zero or 0xff now
terminate dumps.

The code that picks a filename for "summary by" reports has now been
factored out into a separate function (getSummaryByFileName). This
allows the logic to be changed by subclassing.

Fixed a bug that did not allow plots with aggregations less than 60 minutes
across a DST boundary.

Fixed bug in the WMR100 driver that prevented UV indexes from being 
reported.

The driver for the LaCrosse WS-28XX weather series continues to evolve and
mature. However, you should still consider it experimental.


2.3.3 06/21/13

The option week_start now works.

Updated WMR200 driver from Chris Manton.

Fixed bug that prevented queries from being run against a MySQL database.


2.3.2 06/16/13

Added support for the temperature-only sensor THWR800. Thanks to
user fstuyk!

Fixed bug that prevented overriding the FTP directory in section
[[FTP]] of the configuration file.

Day plots now show 24 hours instead of 27. If you want the old
behavior, then change option "time_length" to 97200.

Plots shorter than 24 hours are now possible. Thanks to user Andrew Tridgell.

If one of the sections SummaryByMonth, SummaryByYear, or ToDate is missing,
the report engine no longer crashes.

If you live at a high latitude and the sun never sets, the Almanac now
does the right thing.

Fixed bug that caused the first day in the stats database to be left out
of calculations of all-time stats.


2.3.1 04/15/13

Fixed bug that prevented Fine Offset stations from downloading archive
records if the archive database had no records in it.

rsync should now work with Python 2.5 and 2.6 (not just 2.7)


2.3.0 04/10/13

Davis Vantage stations can now produce station pressures (aka, "absolute
pressure"), altimeter pressures, as well as sea-level pressure. These will
be put in the archive database.

Along the same line, 'altimeter' pressure is now reported to CWOP, rather
than the 'barometer' pressure. If altimeter pressure is not available,
no pressure is reported.

Fixed bug in CWOP upload that put spaces in the upload string if the pressure
was under 1000 millibars.

A bad record archive type now causes a catch up to be abandoned, rather
than program termination.

Fixed bug in trends, when showing changes in temperature. NB: this fix will
not work with explicit unit conversion. I.e., $trend.outTemp.degree_C will
not work.

Modified wee_config_vantage and wee_config_fousb so that the configuration
file will be guessed if none is specified.

Fixed wxformulas.heatindexC to handle arguments of None type.

Fixed bug that causes Corrections to be applied twice to archive records if
software record generation is used.

rsync now allows a port to be specified.

Fixed day/night transition bug.

Added gradients to the day/night transitions.

Numerous fixes to the WMR200 driver. Now has a "watchdog" thread.

All of the device drivers have now been put in their own package
'weewx.drivers' to keep them together. Many have also had name changes
to make them more consistent:
    OLD                        NEW
    VantagePro.py (Vantage)    vantage.py (Vantage)
    WMR918.py     (WMR-918)    wmr9x8.py  (WMR9x8)
    wmrx.py       (WMR-USB)    wmr100.py  (WMR100)

    new (experimental) drivers:
    wmr200.py (WMR200)
    ws28xx.py (WS28xx)

The interface to the device driver "loader" function has changed slightly. It
now takes a second parameter, "engine". Details are in the Upgrading doc.

The FineOffsetUSB driver now supports hardware archive record generation.

When starting weewx, the FineOffsetUSB driver will now try to 'catch up' - it
will read the console memory for any records that are not yet in the database.

Added illuminance-to-radiation conversion in FineOffsetUSB driver.

Added pressure calibration option to wee_config_fousb and explicit support for
pressure calibration in FineOffsetUSB driver.

Fixed windchill calculation in FineOffsetUSB driver.

Fixed FineOffsetUSB driver to handle cases where the 'delay' is undefined,
resulting in a TypeError that caused weewx to stop.

The FineOffsetUSB driver now uses 'max_rain_rate' (measured in cm/hr) instead
of 'max_sane_rain' (measured in mm) to filter spurious rain sensor readings.
This is done in the driver instead of StdQC so that a single parameter can
apply to both LOOP and ARCHIVE records.

2.2.1 02/15/13

Added a function call to the Vantage driver that allows the lamp to be
turned on and off. Added a corresponding option to wee_config_vantage.

Fixed bug where an undefined wind direction caused an exception when using
ordinal wind directions.

2.2.0 02/14/13

Weewx can now be installed using Debian (DEB) or Redhat (RPM) packages, as well
as with the old 'setup.py' method. Because they install things in different
places, you should stick with one method or another. Don't mix and match.
Thanks to Matthew Wall for putting this together!

Added plot options line_gap_fraction and bar_gap_fraction, which control how
gaps in the data are handled by the plots. Also, added more flexible control of
plot colors, using a notation such as 0xBBGGRR, #RRGGBB, or the English name,
such as 'yellow'. Finally, added day/night bands to the plots. All contributed
by Matthew Wall. Thanks again, Matthew!

Ordinal wind directions can now be shown, just by adding the tag suffix
".ordinal_compass". For example, $current.windDir.ordinal_compass might show
'SSE' The abbreviations are set in the skin configuration file.

Fixed bug that caused rain totals to be misreported to Weather Underground when
using a metric database.

Generalized the weewx machinery so it can be used for applications other than
weather applications.

Got rid of option stats_types in weewx.conf and put it in
bin/user/schemas.py. See upgrading.html if you have a specialized stats
database.

The stats database now includes an internal table of participating observation
types. This allows it to be easily combined with the archive database, should
you choose to do so. The table is automatically created for older stats
databases.

Added rain rate calculation to FineOffsetUSB driver.  Added adaptive polling
option to FineOffsetUSB driver.  Fixed barometric pressure calculation for
FineOffsetUSB driver.

Changed the name of the utilities, so they will be easier to find in /usr/bin:
  weewxd.py          -> weewxd
  runreports.py      -> wee_reports
  config_database.py -> wee_config_database
  config_vp.py       -> wee_config_vantage
  config_fousb.py    -> wee_config_fousb

2.1.1 01/02/13

Fixed bug that shows itself when one of the variables is 'None' when
calculating a trend.

2.1.0 01/02/13

Now supports the Oregon Scientific WMR918/968 series, courtesy of user
William Page. Thanks, William!!

Now supports the Fine Offset series of weather stations, thanks to user
Matthew Wall. Thanks, Matthew!!

Now includes a Redhat init.d script, contributed by Mark Jenks. Thanks,
Mark!!

Added rsync report type as an alternative to the existing FTP report.
Another thanks to William Page!

Fill color for bar charts can now be specified separately from the outline
color, resulting in much more attractive charts. Another thanks to Matthew
Wall!!

Added a tag for trends. The barometer trend can now be returned as
$trend.barometer. Similar syntax for other observation types.

config_vp.py now returns the console version number if available (older
consoles do not offer this).

Hardware dewpoint calculations with the WMR100 seem to be unreliable below
about 20F, so these are now done in software. Thanks to user Mark Jenks for
sleuthing this.

2.0.2 11/23/12

Now allows both the archive and stats data to be held in the same database.

Improved chances of weewx.Archive being reused by allowing optional table
name to be specified.

2.0.1 11/05/12

Fixed problem with reconfiguring databases to a new unit system.

2.0.0 11/04/12

A big release with lots of changes. The two most important are the support
of additional weather hardware, and the support of the MySQL database.

All skin configurations are backwardly compatible, but the configuration
file, weewx.conf, is not. The install utility setup.py will install a fresh
version, which you will then have to edit by hand.

If you have written a custom service, see the upgrade guide on how to port
your service to the new architecture.

Added the ability to generate archive records in software, thus opening the
door for supporting weather stations that do not have a logger.

Support for the Oregon Scientific WMR100, the cheapest weather station I
could find, in order to demonstrate the above!

Added a software weather station simulator.

Introduced weedb, a database-independent Python wrapper around sqlite3 and
MySQLdb, which fixes some of their flaws.

Ported everything to use weedb, and thus MySQL (as well as sqlite)

Internally, the databases can now use either Metric units, or US Customary.
NB: you cannot switch systems in the middle of a database. You have to
stick to one or other other. However, the utility config_database.py does
have a reconfigure option that allows copying the data to a new database,
2performing the conversion along the way. See the Customizing Guide.

You can now use "mmHg" as a unit of pressure.

Added new almanac information, such as first and last quarter moons, and
civil twilight.

Changed the engine architecture so it is more event driven. It now uses
callbacks, making it easier to add new event types.

Added utility config_vp.py, for configuring the VantagePro hardware.

Added utility config_database.py, for configuring the databases.

Made it easier to write custom RESTful protocols. Thanks to user Brad, for
the idea and the use case!

The stats type 'squarecount' now contains the number of valid wind
directions that went into calculating 'xsum' and 'ysum'. It used to be the
number of valid wind speeds. Wind direction is now calculated using
'squarecount' (instead of 'count').

Simplified and reduced the memory requirements of the CRC16 calculations.

Improved test suites.

Lots of little nips and tucks here and there, mostly to reduce the coupling
between different modules. In particular, now a service generally gets
configured only using its section of weewx.conf.

I also worked hard at making sure that cursors, connections, files, and
lots of other bits and pieces get properly closed instead of relying on
garbage collection. Hopefully, this will reduce the long-term growth of
memory usage.

1.14.1 07/06/12

Hardened retry strategy for the WeatherLink IP. If the port fails to open
at all, or a socket error occurs, it will thrown an exception (resulting in
a retry in 60 seconds). If a socket returns an incomplete result, it will
continue to retry until everything has been read.

Fixed minor bug that causes the reporting thread to prematurely terminate
if an exception is thrown while doing an FTP.

1.14.0 06/18/12

Added smartphone formatted mobile webpage, contributed by user Torbjörn
Einarsson. If you are doing a fresh install, then these pages will be
generated automatically. If you are doing an upgrade, then see the upgrade
guide on how to have these webpages generated. Thanks, Tobbe!

Three changes suggested by user Charlie Spirakis: o Changed umask in
daemon.py to 0022; o Allow location of process ID file to be specified on
the command line of weewx; o Start script allows daemon to be run as a
specific user. Thanks, Charlie!

Corrected bug in humidity reports to CWOP that shows itself when the
humidity is in the single digits.

Now includes software in CWOP APRS equipment field.

1.13.2 05/02/12

Now allows CWOP stations with prefix 'EW'.

Fixed bug that showed itself in the line color with plots with 3 or more
lines.

Changed debug message when reaching the end of memory in the VP2 to
something slightly less alarming.

1.13.1 03/25/12

Added finer control over the line plots. Can now add optional markers. The
marker_type can be 'none' (the default), 'cross', 'box', 'circle', or 'x'.
Also, line_type can now either be 'solid' (the default) or 'none' (for
scatter plots). Same day I'll add 'dashed', but not now. :-)

Conditionally imports sqlite3. If it does not support the "with" statement,
then imports pysqlite2 as sqlite3.

1.13.0 03/13/12

The binding to the SQL database to be used now happens much later when
running reports. This allows more than one database to be used when running
a report. Extra databases can be specified in the option list for a report.
I use this to display broadband bandwidth information, which was collected
by a separate program. Email me for details on how to do this. Introducing
this feature changed the signature of a few functions. See the upgrade
guide for details.

1.12.4 02/13/12

User Alf Høgemark found an error in the encoding of solar data for CWOP
and sent me a fix. Thanks, Alf!

Now always uses "import sqlite3", resulting in using the version of
pysqlite that comes with Python. This means the install instructions have
been simplified.

Now doesn't choke when using the (rare) Python version of NameMapper used
by Cheetah.

1.12.3 02/09/12

Added start script for FreeBSD, courtesy of user Fabian Abplanalp. Thanks,
Fabian!

Added the ability to respond to a "status" query to the Debian startup
script.

RESTful posts can now recover from more HTTP errors.

Station serial port can now recover from a SerialException error (usually
caused when there is a process competing for the serial port).

Continue to fiddle with the retry logic when reading LOOP data.

1.12.2 01/18/12

Added check for FTP error code '521' to the list of possibilities if a
directory already exists. Thanks to user Clyde!

More complete information when unable to load a module file. Thanks, Jason!

Added a few new unit types to the list of possible target units when using
explicit conversion. Thanks, Antonio!

Discovered and fixed problem caused by the Davis docs giving the wrong
"resend" code (should be decimal 21, not hex 21).

Improved robustness of VantagePro configuration utility.

Fixed problem where an exception gets thrown when changing VP archive
interval.

Simplified some of the logic in the VP2 driver.

1.12.1 11/03/11

Now corrects for rain bucket size if it is something other than the
standard 0.01 inch bucket.

1.12.0 10/29/11

Added the ability to change bucket type, rain year start, and barometer
calibration data in the console using the utility configure.py. Added
option "--info", which queries the console and returns information about
EEPROM settings. Changed configure.py so it can do hardware-specific
configurations, in anticipation of supporting hardware besides the Davis
series.

Reorganized the documentation.

1.11.0 10/06/11

Added support for the Davis WeatherLinkIP. Thanks, Peter Nock and Travis
Pickle!

Added support for older Rev A type archive records.

Added patch from user Dan Haller that sends UV and radiation data to the
WeatherUnderground if available. Thanks, Dan!

Added patch from user Marijn Vriens that allows fallback to the version of
pysqlite that comes with many versions of Python. Thanks, Marijn!

Now does garbage collection after an archive record is obtained and before
the main loop is restarted.

1.10.2 04/14/11

Added RA and declination for the Sun and Moon to the Daily Almanac. Equinox
and solstice are now displayed in chronological order. Same with new and
full moons.

Examples alarm.py and lowBattery.py now include more error checks, allow an
optional 'subject' line to the sent email, and allow a comma separated list
of recipients.

1.10.1 03/30/11

Substitutes US Units if a user does not specify anything (instead of
exception KeyError).

Almanac uses default temperature and pressure if they are 'None'.

Prettied up web page almanac data in the case where pyephem has not been
installed.

Fixed up malformed CSS script weewx.css.

1.10.0 03/29/11

Added extensive almanac information if the optional package 'pyephem' has
been installed

Added a weewx "favorite icon" favicon.ico that displays in your browser
toolbar.

Added a mobile formatted HTML page, courtesy of user Vince Skahan (thanks,
Vince!!).

Tags can now be ended with a unit type to convert to a new unit. For
example, say your pressure group ("group_pressure") has been set to show
inHg. The normal tag notation of "$day.barometer.avg" will show something
like "30.05 inHg". However, the tag "$day.barometer.avg.mbar" will show
"1017.5 mbar".

Added special tag "exists" to test whether an observation type exists.
Example "$year.foo.exists" will return False if there is no type "foo" in
the statistical database.

Added special tag "has_data" to test whether an observation type exists and
has a non-zero number of data points over the aggregation period. For
example, "$year.soilMoist1.has_data" will return "True" if soilMoist1 both
exists in the stats database and contains some data (meaning, you have the
hardware).

Y-axis plot labels (such as "°F") can now be overridden in the plot
configuration section of skin.conf by using option "y_label".

Added executable module "runreports.py" for running report generation only.

Added package "user", which can contain any user extensions. This package
will not get overridden in the upgrade process.

Added the ability to reconfigure the main database, i.e., add or drop data
types. Along the same line, statistical types can also be added or dropped.
Email me for details on how to do this.

Now makes all of the LOOP and archive data available to services. This
includes new keys:

 LOOP data: 'extraAlarm1' 'extraAlarm2' 'extraAlarm3' 'extraAlarm4'
'extraAlarm5' 'extraAlarm6' 'extraAlarm7' 'extraAlarm8' 'forecastIcon'
'forecastRule' 'insideAlarm' 'outsideAlarm1' 'outsideAlarm2' 'rainAlarm'
'soilLeafAlarm1' 'soilLeafAlarm2' 'soilLeafAlarm3' 'soilLeafAlarm4'
'sunrise' 'sunset'

 Archive data: 'forecastRule' 'highOutTemp' 'highRadiation' 'highUV'
'lowOutTemp'

Started a more formal test suite. There are now tests for the report
generators. These are not included in the normal distribution, but can be
retrieved from SourceForge via svn.

1.9.3 02/04/11

Now correctly decodes temperatures from LOOP packets as signed shorts
(rather than unsigned).

Now does a CRC check on LOOP data.

Changed VantagePro.accumulateLoop to make it slightly more robust.

1.9.2 11/20/10

Now catches exception of type OverflowError when calculating celsius
dewpoint. (Despite the documentation indicating otherwise, math.log() can
still throw an OverflowError)

Fixed bug that causes crash in VantagePro.accumulateLoop() during fall DST
transition in certain situations.

VP2 does not store records during the one hour fall DST transition.
Improved logic in dealing with this.

Changed install so that it backs up the ./bin subdirectory, then overwrites
the old one. Also, does not install the ./skins subdirectory at all if one
already exists (thus preserving any user customization).

1.9.1 09/09/10

Now catches exceptions of type httplib.BadStatusLine when doing RESTful
posts.

Added an extra decimal point of precision to dew point reports to the
Weather Underground and PWS.

1.9.0 07/04/10

Added a new service, StdQC, that offers a rudimentary data check.

Corrected error in rain year total if rain year does not start in January.

Moved option max_drift (the max amount of clock drift to tolerate) to
section [Station].

Added check for a bad storm start time.

Added checks for bad dateTime.

Simplified VantagePro module.

1.8.4 06/06/10

Fixed problem that shows itself if weewx starts up at precisely the
beginning of an archive interval. Symptom is max recursion depth exceeded.

Units for UV in LOOP records corrected. Also, introduced new group for UV,
group_uv_index. Thanks to user A. Burriel for this fix!

1.8.3 05/20/10

Problem with configuring archive interval found and fixed by user A.
Burriel (thanks, Antonio!)

1.8.2 05/09/10

Added check to skip calibration for a type that doesn't exist in LOOP or
archive records. This allows windSpeed and windGust to be calibrated
separately.

1.8.1 05/01/10

Ported to Cheetah V2.4.X

1.8.0 04/28/10

Added CWOP support.

Storage of LOOP and archive data into the SQL databases is now just another
service, StdArchive.

Added a calibration service, StdCalibrate, that can correct LOOP and
archive data.

Average console battery voltage is now calculated from LOOP data, and saved
to the archive as 'consBatteryVoltage'.

Transmitter battery status is now ORd together from LOOP data, and saved to
the archive as 'txBatteryStatus'.

Added stack tracebacks for unrecoverable exceptions.

Added a wrapper to the serial port in the VantagePro code. When used in a
Python "with" statement, it automatically releases the serial port if an
exception happens, allowing a more orderly shutdown.

Offered some hints in the documentation on how to automount your VP2 when
using a USB connection.

Corrected error in units. getTargetType() that showed itself with when the
console memory was freshly cleared, then tried to graph something
immediately.

1.7.0 04/15/10

Big update.

Reports now use skins for their "look or feel." Options specific to the
presentation layer have been moved out of the weewx configuration file
'weewx.conf' to a skin configuration file, 'skin.conf'. Other options have
remained behind.

Because the configuration file weewx.conf was split, the installation
script setup.py will NOT merge your old configuration file into the new
one. You will have to reedit weewx.conf to put in your customizations.

FTP is treated as just another report, albeit with an unusual generator.
You can have multiple FTP sessions, each to a different server, or
uploading to or from a different area.

Rewrote the FTP upload package so that it allows more than one FTP session
to be active in the same local directory. This version also does fewer hits
on the server, so it is significantly faster.

The configuration files weewx.conf and skin.conf now expect UTF-8
characters throughout.

The encoding for reports generated from templates can be chosen. By
default, the day, week, month, and year HTML files are encoded using HTML
entities; the NOAA reports encoded using 'strict ascii.' Optionally,
reports can be encoded using UTF-8.

Revamped the template formatting. No longer use class ModelView. Went to a
simpler system built around classes ValueHelper and UnitInfo.

Optional formatting was added to all tags in the templates. There are now
optional endings: 'string': Use specified string for None value.
'formatted': No label. 'format': Format using specified string format.
'nolabel': Format using specified string format; no label. 'raw': return
the underlying data with no string formatting or label.

For the index, week, month, and year template files, added conditional to
not include ISS extended types (UV, radiation, ET) unless they exist.

Added an RSS feed.

Added support for PWSweather.com

Both WeatherUnderground and PWSweather posts are now retried up to 3 times
before giving up.

Now offer a section 'Extras' in the skin configuration file for including
tags added by the user. As an example, the tag radar_url has been moved
into here.

Data files used in reports (such as weewx.css) are copied over to the HTML
directory on program startup.

Included an example of a low-battery alarm.

Rearranged distribution directory structure so that it matches the install
directory structure.

Moved base temperature for heating and cooling degree days into skin.conf.
They now also require a unit.

Now require unit to be specified for 'altitude'.

1.5.0 03/07/10

Added support for other units besides the U.S. Customary. Plots and HTML
reports can be prepared using any arbitrary combination of units. For
example, pressure could be in millibars, while everything else is in U.S.
Customary.

Because the configuration file weewx.conf changed significantly, the
installation script setup.py will NOT merge your old configuration file
into the new one. You will have to reedit weewx.conf to put in your
customizations.

Added an exception handler for exception OSError, which is typically thrown
when another piece of software attempts to access the same device port.
Weewx catches the exception, waits 10 seconds, then starts again from the
top.

1.4.0 02/22/10

Changed the architecture of stats.py to one that uses very late binding.
The SQL statements are not run until template evaluation. This reduces the
amount of memory required (by about 1/2), reduces memory fragmentation, as
well as greatly simplifying the code (file stats.py shed over 150 lines of
non-test code). Execution time is slightly slower for NOAA file generation,
slightly faster for HTML file generation, the same for image generation,
although your actual results will depend on your disk speed.

Now possible to tell weewx to reread the configuration file without
stopping it. Send signal HUP to the process.

Added option week_start, for specifying which day a calendar week starts
on. Default is 6 (Sunday).

Fixed reporting bug when the reporting time falls on a calendar month or
year boundary.

1.3.4 02/08/10

Fixed problem when plotting data where all data points are bad (None).

1.3.3 01/10/10

Fixed reporting bug that shows itself if rain year does not start in
January.

1.3.2 12/26/09

LOOP data added to stats database.

1.3.1 12/22/09

Added a call to syslog.openlog() that inadvertently got left out when
switching to the engine driven architecture.

1.3.0 12/21/09

Moved to a very different architecture to drive weewx. Consists of an
engine, that manages a list of 'services.' At key events, each service is
given a chance to participate. Services are easy to add, to allow easy
customization. An example is offered of an 'alarm' service.

Checking the clock of the weather station for drift is now a service, so
the option clock_check was moved from the station specific [VantagePro]
section to the more general [Station] section.

Added an example service 'MyAlarm', which sends out an email should the
outside temperature drop below 40 degrees.

In a similar manner, all generated files, images, and reports are the
product of a report engine, which can run any number of reports. New
reports are easily added.

Moved the compass rose used in progressive vector plots into the interior
of the plot.

Install now deletes public_html/#upstream.last, thus forcing all files to
be uploaded to the web server at the next opportunity.

1.2.0 11/22/09

Added progressive vector plots for wind data.

Improved axis scaling. The automatic axis scaling routine now does a better
job for ranges less than 1.0. The user can also hardwire in min and max
values, as well as specify a minimum increment, through parameter 'yscale'
in section [Images] in the configuration file.

Now allows the same SQL type to be used more than once in a plot. This
allows, say, instantaneous and average wind speed to be shown in the same
plot.

Rain year is now parameterized in file templates/year.tmpl (instead of
being hardwired in).

Now does LOOP caching by default.

When doing backfilling to the stats database, configure now creates the
stats database if it doesn't already exist.

setup.py now more robust to upgrading the FTP and Wunderground sections

1.1.0 11/14/09

Added the ability to cache LOOP data. This can dramatically reduce the
number of writes to the stats database, reducing wear on solid-state disk
stores.

Introduced module weewx.mainloop. Introduced class weewx.mainloop.MainLoop
This class offers many opportunities to customize weewx through
subclassing, then overriding an appropriate member function.

Refactored module weewx.wunderground so it more closely resembles the
(better) logic in wunderfixer.

setup.py no longer installs a daemon startup script to /etc/init.d. It must
now be done by hand.

setup.py now uses the 'home' value in setup.cfg to set WEEWX_ROOT in
weewx.conf and in the daemon start up scripts

Now uses FTP passive mode by default.

1.0.1 11/09/09

Fixed bug that prevented backfilling the stats database after modifying the
main archive.

1.0.0 10/26/09

Took the module weewx.factory back out, as it was too complicated and hard
to understand.

Added support for generating NOAA monthly and yearly reports. Completely
rewrote the filegenerator.py module, to allow easy subclassing and
specialization.

Completely rewrote the stats.py module. All aggregate quantities are now
calculated dynamically.

Labels for HTML generation are now held separately from labels used for
image generation. This allows entities such as '&deg;' to be used for the
former.

LOOP mode now requests only 200 LOOP records (instead of the old 2000). It
then renews the request should it run out. This was to get around an
(undocumented) limitation in the VP2 that limits the number of LOOP records
that can be requested to something like 220. This was a problem when
supporting VP2s that use long archive intervals.

Cut down the amount of computing that went on before the processing thread
was spawned, thus allowing the main thread to get back into LOOP mode more
quickly.

Added type 'rainRate' to the types decoded from a Davis archive record. For
some reason it was left out.

Added retries when doing FTP uploads. It will now attempt the upload
several times before giving up.

Much more extensive DEBUG analysis.

Nipped and tucked here and there, trying to simplify.

0.6.5 10/11/09

Ported to Cheetah V2.2.X. Mostly, this is making sure that all strings that
cannot be converted with the 'ascii' codec are converted to Unicode first
before feeding to Cheetah.

0.6.4 09/22/09

Fixed an error in the calculation of heat index.

0.6.3 08/25/09

FTP transfers now default to ACTIVE mode, but a configuration file option
allows PASSIVE mode. This was necessary to support Microsoft FTP servers.

0.6.2 08/01/09

Exception handling in weewx/ftpdata.py used socket.error but failed to
declare it. Added 'import socket' to fix.

Added more complete check for unused pages in weewx/VantagePro.py. Now the
entire record must be filled with 0xff, not just the time field. This fixes
a bug where certain time stamps could look like unused records.

0.6.1 06/22/09

Fixed minor ftp bug.

0.6.0 05/20/09

Changed the file, imaging, ftping functions into objects, so they can be
more easily specialized by the user.

Introduced a StationData object.

Introduced module weewx.factory that produces these things, so the user has
a place to inject his/her new types.

0.5.1 05/13/09

1. Weather Underground thread now run as daemon thread, allowing the
program to exit even if it is running.

2. WU queue now hold an instance of archive and the time to be published,
rather than a record. This allows dailyrain to be published as well.

3. WU date is now given in the format "2009-05-13+12%3A35%3A00" rather than
"2009-05-13 12:35:00". Seems to be more reliable. But, maybe I'm imagining
things...
<|MERGE_RESOLUTION|>--- conflicted
+++ resolved
@@ -15,13 +15,11 @@
 who used custom formatting for delta times will be affected. See the Upgrade
 Guide. Fixes issue #808.
 
-<<<<<<< HEAD
+Allow more flexible formatting for delta times. This can break old skins.
+See Upgrade Guide. PR #807.
+
 Add suffix ".length" to class TimespanBinder. This allows expressions such as
 $month.length. PR #809. Thanks to user Karen!
-=======
-Allow more flexible formatting for delta times. This can break old skins.
-See Upgrade Guide. PR #807.
->>>>>>> 0130c429
 
 
 4.9.1 10/25/2022
