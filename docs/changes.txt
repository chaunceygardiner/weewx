--- conflicted
+++ resolved
@@ -3,15 +3,11 @@
 
 2.5.0 10/XX/13
 
-<<<<<<< HEAD
+Introduced a new architecture that makes it easier to define search
+list extensions. The old architecture is 100% backwards compatible.
+
 Added station registry service. This allows weewx to optionally
 "phone home" and put your station location on a map.
-=======
-Introduced a new architecture that makes it easier to define search
-list extensions. The old architecture is 100% backwards compatible.
-
-Added station registry service.
->>>>>>> 810a924f
 
 Weewx now allows easier localization to non-English speaking locales.
 In particular, set the environment variable LANG to your locale, and
