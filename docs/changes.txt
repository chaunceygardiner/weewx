weewx change history
--------------------

4.0.0 MM/DD/YYYY

Ported to Python 3. WeeWX should now run under Python 2.7, 3.3, and
greater.

The package MySQL-python, which we used previously, is not available
for Python 3. Ported  the MySQL code to use the package mysqlclient
as an alternative.

WeeWX now uses the Python 'logging' facility. This means log,
formats, and other things can now be customized. Fixes issue #353.

Support for the Vantage LOOP2 packet format. Fixes issue #374.

The default for WOW no longer throttles posting frequency (the default
used to be no more than once every 15 minutes).

Added new aggregate types minsum, minsumtime, sum_le. PR #382.

Unit group group_distance is now a first-class group.

Added new tag $python_version.

Ported to Python2-PyMySQL package on OpenSUSE.

Added new aggregation type 'first' (similar to 'last').

An observation type known to the system, but not in a record, will
now return a proper ValueTuple, rather than UnknownType.

Type "stormStart" was added to the unit system. Fixes issue #380.

Added new aggregation type 'growdeg'. Similar to 'heatdeg', or 'cooldeg',
it measures growing degree-days. Basically, cooldeg, but with a
different base. Fixes issue #367. Thanks to user Clay Jackson
for guidance!

Ported OS uptime to OpenBSD. Fixes issue #428. Thanks to user Jeff Ross!

Catch SSL certificate errors in uploaders. Retry after an hour. Fixes
issue #413.

Wunderfixer has been ported to the new WU API. This API requires an API key,
which you can get from the WU. Put it in weewx.conf. Unfortunately, WU is
very unreliable whether reposts "stick". Fixes issues #414 and #445.

Wee_import can now import Weather Display monthly log files.

Fixed problem where sub-sections DegreeDays and Trend were located under the
wrong weewx.conf section. Fixes issue #432. Thanks to user mph for spotting
this!

Added new parameters to the Weather Underground uploader. Fixes issue #435.

Added new air quality types AqPM2_5 and AqPM10 to the unit system. Added
new unit microgram_per_meter_cubed. Added new unit group, group_concentration.

Plist for the Mac launcher now includes a log file for stderr.

Night-day transition in plots now uses shortest travel distance around
color wheel to minimize extra colors. Fixes issue #457. Thanks to user
Alex Edwards!

<<<<<<< HEAD
Fixed bug that caused windrun to be calculated wrongly under METRICWX
unit system. Fixes issue #452.
=======
Fixed bug that causes plots to fail when both min and max are zero.
Fixes issue #463.
>>>>>>> 98bde920


3.9.2 07/14/2019

StdPrint now explicitly converts loop and archive fields to UTF-8 before
printing. This means unicode strings can now be included in loop and archive
fields.

Fix WMR300 driver so that it will reject (corrupt) logger records if they
have negative interval (similar to issue #375).

Added 'rain_warning' option in WMR300 driver to remind station owners to reset
the rain counter when the rain counter exceeds a threshold (default is 90%).
Thanks to weewx user Leon!

Added several other debug tools to the WMR300 driver. PR #402.

Wunderfixer now keeps going if a post does not satisfy [[Essentials]].
Fixes issue #329 (again).

Fixed problem that prevented the wee_device --history option from
working with the CC3000 driver.

Fix incorrect `log_success` operation in ftp, rsync, copy
and image generators. PR #373. Partial fix of issue #370.

Fixed problem that could cause the WMR200 to crash WeeWX if the
record interval is zero. Fixes issue #375.

Posts to the Weather Underground now use https, instead of http.
Thanks to user mljenkins! PR #378.

Fixed problem with handling CWOP connection errors. Commit 0a21a72

Fixed problem that prevented to CopyGenerator from handling nested
directories. Fixes issue #379.

Fixed problem that prevented humidity calibration from being set
on Vantage stations.

Improved accuracy of the calculation of Moon phases.
Revisits issue #342.

When the AWEKAS code augments the record for rainRate, it now
checks for a bad timestamp.

The ts1 driver now returns 'barometer' instead of 'pressure'.
Thanks to user 'windcrusader'! Fixes issue #393.

Fixed problem when calculating vector averages. Thanks to user
timtsm! PR #396.

windrun is now calculated on a per archive period basis, instead
of for the whole day. Thanks to user 'windcrusader'!
PR #399. Fixes issue #250.

Wunderfixer has new option to set socket timeout. This is to compensate
for WU "capacity issues". Thanks to user Leon! See PR #403.

Fixed bug in WS1 driver that caused crash if rain_total was None.

If a file user/schemas.py still exists (a relic from V2.7 and earlier), it
is renamed to user/schemas.py.old. Fixes issue #54.

V3.x test suites now use same data set as V4.x, minimizing the chance of
a false negative when switching versions.

Fixed fine offset driver to warn about (and skip) historical data that have
zero for interval.

Correct rounding problems for rain and other types when posting to CWOP.
Fixes issue #431. Thanks to user ls4096!

Fixed problem that can cause an exception with restx services that do not use
the database manager. See commit 459ccb1.

Sending a SIGTERM signal to weewxd now causes it to exit with status
128 + signal#. PR #442. Thanks to user sshambar!


3.9.1 02/06/2019

In genplot, do not attempt to normalize unspecified paths.

Introduced option no_catchup. If set to true, a catchup will not be
attempted. Fixes issue #368.


3.9.0 02/05/2019

New skin called Seasons. For new users, it will be installed and enabled.
For old users, it will be installed, but not enabled. Fixes issue #75.

There are also two new skins for mobile phones: Mobile and Smartphone.
These are installed, but not enabled, for all users.

Reworked how options get applied for reports. Backstop default values
are supplied by a new file weewx/defaults.py. These can get overridden
by skin.conf, or in a new section [StdReports] / [[Defaults]] in weewx.conf.
See the Customizing Guide, section "How options work", for details.
Fixes issue #248.

The skin.conf is optional.  It is possible to specify the entire skin
configuration in the configuration file weewx.conf.

Dropped support of Python 2.5. You must now use either Python 2.6 or 2.7. This
is in anticipation of porting to Python 3.

The image generator now supports the use of a 'stale_age' option. Thanks to
user John Smith. Fixes issue #290.

Rose line width can now be specified with option rose_line_width.

The Felsius unit of temperature (see https://xkcd.com/1923/) is now supported.

New tag $almanac.sidereal_time for calculating current sidereal time

New tag $almanac.separation() for calculating planet separations.

Can now use ephem.readdb() to load arbitrary bodies into the almanac.

StdQC now includes an entry for rain again (inexplicably removed in v3.1.0).

If software record generation is used, the archive interval is now what is
specified in weewx.conf, even if the station supports hardware generation.

Fixed problem where records were downloaded on startup, even if software
record generation was specified.

The tag formatting taxonomy has been simplified. Just use suffix ".format()"
now. Documentation updated to reflect changes. Backwards compatibility with old
suffixes is supported. Fixes issue #328.

Can now set Rapidfire parameter rtfreq. Thanks to user 'whorfin'. PR #304.

Template names can now include the week number. Thanks to user 'stimpy23'.
PR #319.

New aggregation type for plots: 'cumulative'. Thanks to user 'henrikost'.
PR #302.

Fixed problem where MySQL error 2013 could crash WeeWX. Fixes issue #327.

Posts to the Weather Underground will be skipped if an observation type that
is listed in the [[[Essentials]]] subsection is missing. Fixes issue #329.

Upgrade process now explicity upgrades version-to-version, instead of
doing a merge to the new config file. Fixes issue #217.

Example xstats now includes tags for last_year and last_year_todate.
Thanks to user evilbunny2008. PR #325.

Guard against a negative value for 'interval' in WMR200 stations.

Check for missing or negative values for the record field 'interval'.

Changed the formula used to calculate percentage illumination of the moon to
something more accurate around 2018. This formula is only used if pyephem is
not installed. Fixes issue #342.

Fixed bug that caused older, "type A" Vantage Pro2, to crash. Fixes issue #343.

Fixed a bug that caused a divide-by-zero error if a plot range was the same as
a specified min or max scale. Fixes issue #344.

Fixed bug that prevented an optional data_binding from being used in tags
when iterating over records. Fixes issue #345.

Examples lowBattery and alarm now try SMTP_SSL connections, then degrade if
that's not available. Fixes issue #351.

Fixed problem with Brazilian locations at the start of DST. It manifested
itself with the error "NoColumnError: no such column: wind". Fixes issue #356.

Fixed problem that caused sunrise/sunset to be calculated improperly in Sun.py.

Improved coverage of test suites. Fixes issue #337.

wee_device, when used with the Vantage series, now honors the "no prompt" (-y)
option. Fixes issue #361.

Log watch now correctly logs garbage collection events. Thanks to user
buster-one. PR #340.


3.8.2 08/15/2018

Added flag to weewx-multi init script to prevent systemd from breaking it.
Thanks to users Timo, Glenn McKechnie, and Paul Oversmith.

Fixed problem that caused wind direction in archive records to always be
calculated in software, even with stations that provide it in hardware.
Fixes issue #336.

3.8.1 06/27/2018

Map cc3000 backup battery to consBatteryVoltage and station battery to
supplyVoltage to more accurately reflect the battery functions.

Update the syntax in the rsyslog configuration sample

Significant overhaul to the WMR300 driver.  The driver should now work reliably
on any version of pyusb and libusb.  The driver will now delete history records
from the logger before the logger fills up (the WMR300 logger is not a circular
buffer).  Thanks to users Markus Biewer and Cameron.  Fixes issue #288.

Added automatic clearing of logger for CC3000 driver to prevent logger
overflow (the CC3000 logger is not a circular buffer).  The default is to
not clear the history, but it is highly recommended that you add a logging
threshold once you are confident that all logger data have been captured to
the weewx database.

Improved the robustness of reading from the CC3000 logger.

Better CRC error message in Vantage driver.

Parameterize the configuration directory in weewx-multi init script.

In StdWXCalculate, use None for an observation only if the variables on which
the derived depends are available and None.  Fixes issue #291.

Fixed bug that prevented specifying an explicit alamanac time from working.

Fixed bug that prevented historical records from being downloaded from ws23xx
stations. Thanks to user Matt Brown! Fixes issue #295

Fixed bug that crashed program if a sqlite permission error occurred.

If wind speed is zero, accumulators now return last known wind direction
(instead of None). Thanks to user DigitalDan05. PR #303.

Windrun calculations now include the "current" record. Fixes issue #294.

Fixed bug involving stations that report windGust, but not windGustDir, in
their LOOP data (e.g., Fine Offset), which prevented the direction of max
wind from appearing in statistics. Fixes issue #320.

The engine now waits until the system time is greater than the creation time
of the weewx.conf file before starting up. Fixes issue #330.


3.8.0 11/22/2017

The `stats.py` example now works with heating and cooling degree days.
Fixes issue #224.

The ordinal increment between x- and y-axis labels can now be chosen.
The increment between x-axis tick marks can now be chosen. Thanks
to user paolobenve! PR #226.

Bar chart fill colors can now be specified for individual observation
types. Fixes issue #227.

For aggregation types of `avg`, `min` and `max`, plots now locate the x-
coordinate in the middle of the aggregation interval (instead of the end).
Thanks again to user paolobenve! PR #232.

The nominal number of ticks on the y-axis can now be specified using
option `y_nticks`.

Fixed bug that could cause tick crowding when hardwiring y-axis min and
max values.

The uploader framework in restx.py now allows POSTS with a JSON payload,
and allows additional headers to be added to the HTTP request object.

MySQL error 2006 ("MySQL server has gone away") now gets mapped to
`weedb.CannotConnectError`. PR #246

Whether to use a FTP secure data connection is now set separately
from whether to authenticate using TLS. Fixes issue #284.

Corrected formatting used to report indoor temp and humidity to the
Weather Underground.

Added inDewpoint to the observation group dictionary.

Added missing aggregation type 'min_ge'. Thanks to user Christopher McAvaney!

Plots can now use an `aggregate_type` of `last`. Fixes issue #261.

When extracting observation type stormRain (Davis Vantage only), the
accumulators now extract the last (instead of average) value.

Added additional accumulator extractors.

Allow reports to be run against a binding other than `wx_binding`.

Do chdir at start of ImageGenerator so that skin.conf paths are treated the
same as those of other generators.

Changed default value of `stale` for CWOP from 60 to 600 seconds. PR #277.

Vantage driver:
Allow user to specify the Vantage Pro model type in weewx.conf. 
Repeater support added to '-—set-transmitter-type' command.
New commands: '—-set-retransmit',
              '--set-latitude', '--set-longitude'
              '--set-wind-cup',
              '--set-temperature-logging'
Details explained in hardware.htm. Thanks to user dl1rf! PR #270, #272.

Using the `set-altitude` command in `wee_device` no longer changes the
barometer calibration constant in Vantage devices. See PR #263.
Thanks to user dl1rf!

Fixed bug in wmr200 driver that resulted in archive records with no
interval field and 'NOT NULL constraint failed: archive.interval' errors.

Fixed bug in wmr200 driver that caused `windDir` to always be `None` when 
`windSpeed` is zero.

Include rain count in cc3000 status.

In the restx posting, catch all types of httplib.HTTPException, not just
BadStatusLine and IncompleteRead.


3.7.1 03/22/2017

Fixed log syntax in wmr100 and wmr9x8 drivers.

Emit Rapidfire cache info only when debug is level 3 or higher.  Thanks to
user Darryn Capes-Davis.

Fixed problem that prevented Rapidfire from being used with databases in
metric units. Fixes issue #230.

Set WOW `post_interval` in config dict instead of thread arguments so that
overrides are possible.  Thanks to user Kenneth Baker.

Distribute example code and example extensions in a single examples directory.
Ensure that the examples directory is included in the rpm and deb packages.

Fixed issue that prevented a port from being specified for MySQL installations.

MySQL error 2003 ("Can't connect to MySQL server...") now gets mapped to
`weedb.CannotConnectError`. PR #234.

By default, autocommit is now enabled for the MySQL driver. Fixes issue #237.

Highs and lows from LOOP packets were not being used in preference to archive
records in daily summaries. Fixed issue #239.


3.7.0 03/11/2017

The tag $current now uses the record included in the event NEW_ARCHIVE_RECORD,
rather than retrieve the last record from the database. This means you can
use the tag $current for observation types that are in the record, but not
necessarily in the database. Fixes issue #13.

Most aggregation periods now allow you to go farther in the past. For
example, the tag $week($weeks_ago=1) would give you last week. You
can also now specify the start and end of an aggregation period, such
as $week.start and $week.end.

Can now do SummaryByDay (as well as SummaryByMonth and SummaryByYear).
NB: This can generate *lots* of files --- one for every day in your database!
Leaving this undocumented for now. Fixes issue #185.

When doing hardware record generation, the engine now augments the record with
any additional observation types it can extract out of the accumulators.
Fixes issue #15.

It's now possible to iterate over every record within a timespan.
Fixes issue #182.

Use schema_name = hardware_name pattern in sensor map for drivers that support
extensible sensor suites, including the drivers for cc3000, te923, wmr300,
wmr100, wmr200, wmr9x8

Simplified sensor mapping implementation for wmr100 and wmr200 drivers.  For
recent weewx releases, these are the default mappings for wmr200:
  3.6.0: in:0, out:1, e2:2, e3:3, ..., e8:8   hard-coded
  3.6.1: in:0, out:1, e1:2, e2:3, ..., e7:8   hard-coded
  3.7.0: in:0, out:1, e1:2, e2:3, ..., e7:8   sensor_map
and these are default mappings for wmr100:
  3.6.2: in:0, out:1, e1:2, e2:3, ..., e7:8   hard-coded
  3.7.0: in:0, out:1, e1:2, e2:3, ..., e7:8   sensor_map

Enabled battery status for every remote T/H and T sensor in wmr100 driver.

Enabled heatindex for each remote T/H sensor in wmr200 driver.

Fixed inverted battery status indicator in wmr200 driver.

Fixed 'Calculatios' typo in wmr100, wmr200, wmr9x8, and wmr300 drivers.

Fixed usb initialization issues in the wmr300 driver.

Added warning in wmr300 driver when rain counter reaches maximum value.

Decode heatindex and windchill from wmr300 sensor outputs.

Report the firmware version when initializing the cc3000 driver.

Fixed bug in vantage driver that would prevent console wake up during
retries when fetching EEPROM vales. Thanks to user Dan Begallie!

The vantage driver no longer emits values for non-existent sensors. 
As a result, LOOP and archive packets are now much smaller. If this works
out, other drivers will follow suit. Partial fix of issue #175.

The vantage driver now emits the barometer trend in LOOP packets as 
field 'trendIcon'.

The engine now logs locale. Additional information if a TERM signal is 
received.

Removed the site-specific "Pond" extensions from the Standard skin.

The Standard skin now includes plots of outside humidity. Fixes 
issue #181.

Fixed reference to index.html.tmpl in the xstats example.

Changed algorithm for calculating ET to something more appropriate for
hourly values (former algorithm assumed daily values). Fixes issue #160.

Fixed bug in Celsius to Fahrenheit conversion that affected pressure
conversions in uwxutils.py, none of which were actually used.

Fixed bug that was introduced in v3.6.0, which prevented wee_reports from
working for anything other than the current time.

Documented the experimental anti-alias feature, which has been in weewx
since v3.1.0. Fixes issue #6.

Fixed problem where multiple subsections under [SummaryBy...] stanzas could
cause multiple copies of their target date to be included in the Cheetah
variable $SummaryByYear and $SummaryByMonth. Fixes issue #187.

Moved examples out of bin directory.  Eliminated experimental directory.
Reinforce the use of user directory, eliminate use of examples directory.
Renamed xsearch.py to stats.py.

OS uptime now works for freeBSD. Thanks to user Bill Richter!
PR #188.

Broke out developer's notes into a separate document.

Added @media CSS for docs to improve printed/PDF formatting.  Thanks to user
Tiouck!

Added a 0.01 second delay after each read_byte in ws23xx driver to reduce
chance of data spikes caused by RS232 line contention.  Thanks lionel.sylvie!

The observation windGustDir has been removed from wmr100, wmr200, te923, and
fousb drivers.  These drivers were simply assigning windGustDir to windDir,
since none of the hardware reports an actual windGustDir.

Calculation of aggregates over a period of one day or longer can now
respect any change in archive interval. To take advantage of this
feature, you will have to apply an update to your daily
summaries. This can be done using the tool wee_database, option
--update. Refer to the ‘Changes to daily summaries’ section in the
Upgrade Guide to determine whether you should update or not. Fixes issue #61.

Max value of windSpeed for the day is now the max archive value of windSpeed.
Formerly, it was the max LOOP value. If you wish to patch your older
daily summaries to interpret max windSpeed this way, use the tool wee_database
with option --update. Fixes issue #195.

The types of accumulators, and the strategies to put and extract records 
out of them, can now be specified by config stanzas. This will be of
interest to extension writers. See issue #115.

Fixed battery status label in acurite driver: changed from txTempBatteryStatus
to outTempBatteryStatus.  Thanks to user manos!

Made the lowBattery example more robust - it now checks for any known low
battery status, not just txBatteryStatus.  Thanks to user manos!

Added info-level log message to calculate_rain so that any rain counter reset
will be logged.

Added better logging for cc3000 when the cc3000 loses contact with sensors
for extended periods of time.

How long to wait before retrying after a bad uploader login is now settable
with option retry_login. Fixes issue #212. 

The test suites now use dedicated users 'weewx1' and 'weewx2'. A shell script
has been included to setup these users.

A more formal exception hierarchy has been adopted for the internal
database library weedb. See weedb/NOTES.md.

The weedb Connection and Cursor objects can now be used in a "with" clause.

Slightly more robust mechanism for decoding last time a file was FTP'd.


3.6.2 11/08/2016

Fixed incorrect WU daily rain field name

Fixed bug that crashed Cheetah if the weewx.conf configuration file included
a BOM. Fixes issue #172.


3.6.1 10/13/2016

Fixed bug in wunderfixer.

Fixed handling of StdWXCalculate.Calculations in modify_config in the wmr100,
wmr200, wmr300, and wmr9x8 drivers.

Eliminate the apache2, ftp, and rsync suggested dependencies from the deb
package.  This keeps the weewx dependencies to a bare minimum.

Added retries to usb read in wmr300 driver.

Remapped sensor identifiers in wmr200 driver so that extraTemp1 and
extraHumid1 are usable.

Standardized format to be used for times to YYYY-mm-ddTHH:MM.


3.6.0 10/07/2016

Added the ability to run reports using a cron-like notation, instead of with
every report cycle. See User's Guide for details. Thanks to user Gary Roderick.
PR #122. Fixes issue #17.

Added the ability to easily import CSV, Weather Underground, and Cumulus
data using a new utility, wee_import. Thanks again to über-user Gary Roderick.
PR #148. Fixes issue #97.

Refactored documentation so that executable utilities are now in their own
document, utilities.htm.

Fixed rpm package so that it will retain any changes to the user directory.
Thanks to user Pat OBrien.

No ET when beyond the reach of the sun.

Software calculated ET now returns the amount of evapotranspiration that
occurred during the archive interval. Fixes issue #160

Fixed wee_config to handle config files that have no FTP or RSYNC.

Fixed bug in StdWXCalculate that ignored setting of 'None' (#110).

Which derived variables are to be calculated are now in a separate 
subsection of [StdWXCalculate] called [[Calculations]]. 
Upgrade process takes care of upgrading your config file.

Reset weewx launchtime when waiting for sane system clock (thanks to user
James Taylor).

Fixed anti-alias bug in genplot.  Issue #111.

Corrected the conversion factor between inHg and mbar. Thanks to user Olivier.

Consolidated unit conversions into module weewx.units.

Plots longer than two years now use an x-axis increment of one year. Thanks to
user Olivier!

The WS1 driver now retries connection if it fails. Thanks to user 
Kevin Caccamo! PR #112.

Major update to the CC3000 driver:
 - reading historical records is more robust
 - added better error handling and reporting
 - fixed to handle random NULL characters in historical records
 - fixed rain units
 - added ability to get data from logger as fast as it will send it
 - added support for additional temperature sensors T1 and T2
 - added transmitter channel in station diagnostics
 - added option to set/get channel, baro offset
 - added option to reset rain counter

Fixed brittle reference to USBError.args[0] in wmr200, wmr300, and te923
drivers.

Fixed typo in default te923 sensor mapping for h_3.  Thanks to user ngulden.

Added flag for reports so that reports can be disabled by setting enable=False
instead of deleting or commenting entire report sections in weewx.conf.

The vantage and ws23xx drivers now include the fix for the policy of
"wind direction is undefined when no wind speed".  This was applied to other
drivers in weewx 3.3.0.

Fixed te923 driver behavior when reading from logger, especially on stations
with large memory configuration.  Thanks to users Joep and Nico.

Fixed rain counter problems in wmr300 driver.  The driver no longer attempts
to cache partial packets.  Do no process packets with non-loop data when
reading loop data.  Thanks to user EricG.

Made wmr300 driver more robust against empty usb data buffers.

Fixed pressure/barometer in wmr300 driver when reading historical records.

Fixed problem with the Vantage driver where program could crash if a
serial I/O error happens during write. Fixes issue #134.

Changed name of command to clear the Vantage memory from --clear to
--clear-memory to make it more consistent with other devices.

Fixed problem that prevented channel 8 from being set by the Vantage driver.

Added solaris .smf configuration.  Thanks to user whorfin.

Added option post_indoor_observations for weather underground.

Added maximum value to radiation and UV plots.

In the .deb package, put weewx reports in /var/www/html/weewx instead of
/var/www/weewx to match the change of DocumentRoot in debian 8 and later.


3.5.0 03/13/2016

Fixed bug that prevented rsync uploader from working.

Fixed bug in wmr300 driver when receiving empty buffers from the station.

The type of MySQL database engine can now be specified. Default is 'INNODB'.

Updated userguide with capabilities of the TE923 driver added in 3.4.0.

Added aggregation type min_ge(val).

Provide better feedback when a driver does not implement a configurator.

Added humidex and appTemp to group_temperature. Fixed issue #96.

Backfill of the daily summary is now done in "tranches," reducing the memory
requirements of MySQL. Thanks to über-user Gary Roderick! Fixes issue #83.

Made some changes in the Vantage driver to improve performance, particularly
with the IP version of the logger. Thanks to user Luc Heijst for nagging
me that the driver could be improved, and for figuring out how.

Plotting routines now use Unicode internally, but convert to UTF-8 if a font
does not support it. Fixes issue #101.

Improved readability of documents on mobile devices. Thank you Chris
Davies-Barnard!

The loop_on_init option can now be specified in weewx.conf

When uploading data to CWOP, skip records older than 60 seconds.  Fixes
issue #106.

Added modify_config method to the driver's configuration editor so that drivers
can modify the configuration during installation, if necessary.

The fousb and ws23xx drivers use modify_config to set record_generation to
software.  This addresses issue #84.

The wmr100, wmr200, wmr9x8, and wmr300 drivers use modify_config to set
rainRate, heatindex, windchill, and dewpoint calculations to hardware instead
of prefer_hardware since each of these stations has partial packets.  This
addresses issue #7 (SF #46).


3.4.0 01/16/2016

The tag $hour has now been added. It's now possible to iterate over hours.
Thanks to user Julen!

Complete overhaul of the te923 driver.  Thanks to user Andrew Miles.  The
driver now supports the data logger and automatically detects small or large
memory models.  Added ability to set/get the altitude, lat/lon, and other
station parameters.  Significant speedup to reading station memory, from 531s
to 91s, which is much closer to the 53s for the te923tool written in C (all for
a station with the small memory model).

The wee_debug utility is now properly installed, not just distributed.

Fixed bug in almanac code that caused an incorrect sunrise or sunset to be
calculated if it followed a calculation with an explicit horizon value.

Localization of tags is now optional. Use function toString() with
argument localize set to False. Example: 
$current.outTemp.toString($localize=False)
Fixes issue #88.

In the acurite driver, default to use_constants=True.

Fixed bug in the rhel and suse rpm packaging that resulted in a configuration
file with html, database, and web pages in the setup.py locations instead of
the rpm locations.

The extension utility wee_extension now recognizes zip archives as well as
tar and compressed tar archives.

Check for a sane system time when starting up.  If time is not reasonable,
wait for it.  Log the time status while waiting.

Added log_success option to cheetah, copy, image, rsync, and ftp generators.

Older versions of MySQL (v5.0 and later) are now supported.


3.3.1 12/06/2015

Fixed bug when posting to WOW.

Fixed bug where the subsection for a custom report gets moved to the very
end of the [StdReport] section of a configuration file on upgrade. 
Fixes issue #81.


3.3.0 12/05/2015

Now really includes wunderfixer. It was inadvertently left out of the install
script.

Rewrote the almanac so it now supports star ephemeris. For example,
$almanac.rigel.next_rising. Fixes issue #79.

Uninstalling an extension with a skin now deletes all empty directories. This
fixes issue #43.

Fixed bug in WMR200 driver that caused it to emit dayRain, when what it was
really emitting was the "rain in the last 24h, excluding current hour."
Fixes issue #62.

Fixed bug in WMR200 driver that caused it to emit gauge pressure for altimeter
pressure. Thanks to user Mark Jenks for nagging me that something was wrong.

Fixed bug that caused wind direction to be calculated incorrectly, depending
on the ordering of a dictionary. Thanks to user Chris Matteri for not only
spotting this subtle bug, but offering a solution. 

StdPrint now prints packets and records in (case-insensitive) alphabetical
order.

Fixed wind speed decoding in the acurite driver.  Thanks to aweatherguy.

The StdRESTful service now supports POSTs, as well as GETs.

The FTP utility now catches PickleError exceptions, then does a retry.

Added unit 'minute' to the conversion dictionary.

The vertical position of the bottom label in the plots can now be
set in skin.conf with option bottom_label_offset.

An optional port number can now be specified with the MySQL database.

Added option use_constants in the Acurite driver.  Default is false; the
calibration constants are ignored, and a linear approximation is used for
all types of consoles.  Specify use_constants for 01035/01036 consoles to
calculate using the constants.  The 02032/02064 consoles always use the
linear approximation.

Fixed test for basic sensor connectivity in the Acurite driver.

The policy of "wind direction is undefined when no wind speed" is enforced
by the StdWXCalculate service.  There were a few drivers that were still
applying the policy: acurite, cc3000, fousb, ws1, wmr100, wmr200, ultimeter.
These have been fixed.

Changed logic that decides whether the configuration file includes a custom
schema, or the name of an existing schema.

Added new command-line utility wee_debug, for generating a troubleshooting 
information report.

Added option --log-label to specify the label that appears in syslog entries.
This makes it possible to organize output from multiple weewx instances
running on a single system.

Fixed problem with the Vantage driver that caused it to decode the console
display units incorrectly. Thanks to Luc Heijst!

The WMR300 driver is now part of the weewx distribution.


3.2.1 07/18/15

Fixed problem when using setup.py to install into a non-standard location.
Weewx would start a new database in the "standard" location, ignoring the
old one in the non-standard location.


3.2.0 07/15/15

There are now five command-line utilities, some new, some old
 - wee_config:    (New) For configuring weewx.conf, in particular, 
                  selecting a new device driver.
 - wee_extension: (New) For adding and removing extensions.
 - wee_database:  (Formerly called wee_config_database)
 - wee_device:    (Formerly called wee_config_device)
 - wee_reports:   No changes.
 
The script setup.py is no longer used to install or uninstall extensions.
Instead, use the new utility wee_extension.

Wunderfixer is now included with weewx --- no need to download it separately. 
It now works with MySQL, as well as sqlite, databases. It also supports
metric databases. Thanks to user Gary Roderick!

Fixed bug in 12-hour temperature lookup for calculating station pressure from
sea level pressure when database units are other than US unit system.

Added guards for bogus values in various wxformula functions.

Added windrun, evapotranspiration, humidex, apparent temperature, maximum
theoretical solar radiation, beaufort, and cloudbase to StdWXCalculate.

If StdWXCalculate cannot calculate a derived variable when asked to, it now
sets the value to null. Fixes issue #10.

Added option to specify algorithm in StdWXCalculate.  So far this applies
only to the altimeter calculation.

Added option max_delta_12h in StdWXCalculate, a window in which a record will 
be accepted as being "12 hours ago." Default is 1800 seconds.

Fixed bug in debian install script - 'Acurite' was not in the list of stations.

$almanac.sunrise and $almanac.sunset now return ValueHelpers. Fixes issue #26.

Added group_distance with units mile and km.

Added group_length with units inch and cm.

Failure to launch a report thread no longer crashes program.

The WU uploader now publishes soil temperature and moisture, as well as
leaf wetness.

Increased precision of wind and wind gust posts to WU from 0 to 1 
decimal point.

Increased precision of barometer posts to WOW from 1 to 3 decimal points.

A bad CWOP server address no longer crashes the CWOP thread.

The "alarm" example now includes a try block to catch a NameError exception
should the alarm expression include a variable not in the archive record.

Fixed bug that shows itself if marker_size is not specified in skin.conf

Show URLs in the log for restful uploaders when debug=2 or greater.

Fixed problem that could cause an exception in the WMR200 driver when
formatting an error string.

Added better recovery from USB failures in the ws28xx driver.

Added data_format option to FineOffset driver.  Thanks to Darryl Dixon.

Decoding of data is now more robust in the WS1 driver.  Get data from the
station as fast as the station can spit it out.  Thanks to Michael Walker.

Changes to the WS23xx driver include:
  - Fixed wind speed values when reading from logger.  Values were too
    high by a factor of 10.
  - wrapped non-fatal errors in WeeWXIO exceptions to improve error
    handling and failure recovery

Changes to the AcuRite driver include:
 - The AcuRite driver now reports partial packets as soon as it gets them
     instead of retaining data until it can report a complete packet
 - Improved timing algorithm for AcuRite data.  Thanks to Brett Warden.
 - Added acurite log entries to logwatch script.  Thanks to Andy.
 - Prevent negative rainfall amounts in acurite driver by detecting
     counter wraparound
 - Use 13 bits for rain counter instead of 12 bits
 - Use only 12 bits for inside temperature in acurite driver when decoding
     for 02032 stations

Changes to the TE923 driver include:
 - consolidated retries
 - improved error handling and reporting

Changes to the WMR9x8 driver include:
 - Correct bug that caused yesterday's rain to be decoded as dayRain
 - LOOP packet type 'battery' is now an int, instead of a bool
 - The driver can now be run standalone for debugging purposes.
 
The Vantage driver now catches undocumented termios exceptions and converts
them to weewx exceptions. This allows retries if flushing input or output
buffers fail. Fixes issue #34.

Default values for databases are now defined in a new section [DatabaseTypes]. 
New option "database_type" links databases to database type. Installer will
automatically update old weewx.conf files.

The RESTful services that come with weewx are now turned on and off by
option "enable". Installer will automatically update old weewx.conf files. 
Other RESTful services that don't use this method will continue to work.

Option bar_gap_fraction is now ignored. Bar plot widths are rendered explicitly
since V3.0, making the option unnecessary. Fixes issue #25.

Added additional debug logging to main engine loop.

FTP uploader now retries several times to connect to a server, instead of 
giving up after one try. Thanks to user Craig Hunter!


3.1.0 02/05/15

Fixed setup.py bug that caused list-drivers to fail on deb and rpm installs.

Added a wait-and-check to the stop option in the weewx.debian rc script.

Fixed bug in the Vantage driver that causes below sea-level altitudes 
to be read as a large positive number. Also, fixed problem with altitude
units when doing --info (ticket #42).

Fixed bug in wmr100 driver that causes gust wind direction to be null.

Fixed bug in wmr200 driver that causes gust wind direction to be null.

Fixed ultimeter driver to ensure wind direction is None when no wind speed
Thanks to user Steve Sykes.

Fixed bug in calculation of inDewpoint.  Thanks to user Howard Walter.

Assign default units for extraHumid3,4,5,6,7, extraTemp4,5,6,7, leafTemp3,4,
and leafWet1,2.

Use StdWXCalculate to ensure that wind direction is None if no wind speed.

Fixed sign bug in ultimeter driver.  Thanks to user Garrett Power.

Use a sliding window with default period of 15 minutes to calculate the
rainRate for stations that do not provide it.

Added support for AcuRite weather stations.  Thanks to users Rich of Modern
Toil, George Nincehelser, Brett Warden, Preston Moulton, and Andy.

The ultimeter driver now reads data as fast as the station can produce it.
Typically this results in LOOP data 2 or 3 times per second, instead of
once per second.  Thanks to user Chris Thompstone.

The daily summary for wind now uses type INTEGER for column sumtime,
like the other observation types.

Utility wee_reports no longer chokes if the optionally-specified timestamp
is not in the database. Can also use "nearest time" if option 'max_delta'
is specified in [CheetahGenerator].

Utility wee_config_device can now dump Vantage loggers to metric databases.
Fixes ticket #40.

Fixed problem where dumping to database could cause stats to get added to
the daily summaries twice.

FTP over TLS (FTPS) sessions are now possible, but don't work very well with
Microsoft FTP servers. Requires Python v2.7. Will not work with older
versions of Python. Fixes ticket #37.

WeatherUnderground passwords are now quoted, allowing special characters
to be used. Fixes ticket #35.

New tag $obs, allowing access to the contents of the skin configuration
section [Labels][[Generic]]. Fixes ticket #33.

Better error message if there's a parse error in the configuration file.

Added wxformulas for evapotranspiration, humidex, apparent temperature, and
other calculations.

Added --loop-on-init option for weewxd. If set, the engine will keep retrying
if the device cannot be loaded. Otherwise, it will exit.

Changed the weedb exception model to bring it closer to the MySQL exception
model. This will only affect those programming directly to the weedb API.


3.0.1 12/07/14

Fixed bug in setup.py that would forget to insert device-specific options
in weewx.conf during new installations.


3.0.0 12/04/14

Big update with lots of changes and lots of new features. The overall
goal was to make it easier to write and install extensions. Adding
custom databases, units, accumulators and many other little things
have been made easier.

Skins and skin.conf continue to be 100% backwards compatible (since
V1.5!).  However, search-list extensions will have to be rewritten.
Details in the Upgrading Guide.

Previously, configuration options for all possible devices were
included in the configuration file, weewx.conf. Now, for new installs,
it has been slimmed down to the minimum and, instead, configuration
options are added on an "as needed" basis, using a new setup.py option
"configure".

Your configuration file, weewx.conf should be automatically updated to
V3 by the upgrade process, using your previously chosen hardware. But,
check it over. Not sure we got everything correct. See the Upgrading
Guide.

Specific changes follow.

There is no longer a separate "stats" database. Instead, statistics
are included in the regular database (e.g., 'weewx.sdb') as separate
tables, one for each observation type.

Total rewrite of how data gets bound to a database. You now specify a
"data binding" to indicate where data should be going, and where it is
coming from. The default binding is "wx_binding," the weather binding,
so most users will not have to change a thing.
 
Other database bindings can be used in tags. Example:
  $current($data_binding=$alt_binding).outTemp
Alternate times can also be specified:
  $current($timestamp=$othertime).outTemp

Explicit time differences for trends can now be specified:
  $trend($time_delta=3600).barometer

Introduced a new tag $latest, which uses the last available timestamp
in a data binding (which may or may not be the same as the "current"
timestamp).

Introduced a new tag $hours_ago, which returns the stats for X hours
ago.  So, the max temperature last hour would be
$hours_ago($hours_ago=1).outTemp.max.

Introduced a shortcut $hour, which returns the stats for this hour.
So, the high temperature for this hour would be $hour.outTemp.max

Introduced a new tag $days_ago, which returns the stats for X days
ago.  So, the max temperature the day before yesterday would be
$days_ago($days_ago=2).outTemp.max.

Included a shortcut $yesterday: The tag $yesterday.outTemp.max would
be yesterday's max temperature.

Introduced a new aggregation type ".last", which returns the last
value in an aggregation interval. E.g., $week.outTemp.last would
return the last temperature seen in the week.

Introduced a new aggregation type ".lasttime" which returns the time
of the above.

Can now differentiate between the max speed seen in the archive
records (e.g., $day.windSpeed.max) and the max gust seen
($day.wind.max or $day.windGust.max).

Allow other data bindings to be used in images.

Made it easier to add new unit types and unit groups.

The archive interval can now change within a database without
consequences.

Total rewrite of how devices are configured. A single utility
wee_config_device replaces each of the device-specific configuration
utilities.

The Customizing Guide was extended with additional examples and option
documentation.

Removed the no longer needed serviced StdRESTful, obsolete since V2.6

Fixed bug in querying for schemas that prevented older versions of
MySQL (V4.X) from working.

Improved error handling and retries for ws1, ultimeter, and cc3000
drivers.

Fixed missing dew initializations in wmr9x8 driver.  Fixed
model/_model initialization in wmr9x8 driver.

Fixed uninitialized usb interface in wmr200 driver.

Fixed wakup/wakeup typo in _getEEPROM_value in vantage driver.

Made the ftpupload algorithm a little more robust to corruption of the
file that records the last upload time.

Added observation type 'snow'. It generally follows the semantics of
'rain'.

Fixed possible fatal exception in WS23xx driver.  Fixed use of str as
variable name in WS23xx driver.

Now catches database exceptions raised during commits, converting them
to weedb exceptions. Weewx catches these, allowing the program to keep
going, even in the face of most database errors.

For the fine offset stations, record connection status as rxCheckPercent
(either 0 or 100%) and sensor battery status as outTempBatteryStatus (0
indicates ok, 1 indicates low battery).

For WS23xx stations, hardware record generation is now enabled and is the
default (previously, software record generation was the default).

Fixed bug in WS28xx driver the prevented reading of historical records
when starting with an empty database.

The database schemas are now their own package. The schema that was in
user/schemas.py can now be found in weewx/schemas/wview.py.


2.7.0 10/11/14

Added the ability to configure new Vantage sensor types without using
the console. This will be useful to Envoy users.  Thanks to user Deborah 
Pickett for this contribution! 

Allow calibration constants to be set in the Vantage EEPROM. This will
particularly be useful to southern hemisphere users who may want to
align their ISS to true north (instead of south), then apply a 180
correction. Thanks again to Deborah Pickett!
 
Enabled multiple rsync instances for a single weewx instance.
 
More extensive debug information for rscync users.

Added the ability to localize the weewx and server uptime. See the
Customizing Guide for details. This will also cause a minor backwards 
incompatibility. See the Upgrading Guide for details.

Added catchup to the WS28xx driver, but still no hardware record generation.

Changed lux-to-W/m^2 conversion factor in the fine offset driver.

Added rain rate calculation to Ultimeter driver.

Changed setTime to retrieve system time directly rather than using a value
passed by the engine. This greatly improves the accuracy of StdTimeSync,
particularly in network based implementations. Thanks to user Denny Page!

Moved clock synchronization options clock_check and max_drift back to
section [StdTimeSynch].

Fixed ENDPOINT_IN in the te923 driver.  This should provide better
compatibility with a wider range of pyusb versions.

Now catches MySQL exceptions during commits and rollbacks (as well
as queries) and converts them to weedb exceptions.

Catch and report configobj errors when reading skin.conf during the
generation of reports.

Ensure correct location, lat, lon, and altitude modifications in the
debian postinst installer script.

In the debian installer, default to ttyUSB0 instead of ttyS0 for stations
with a serial interface.

Added CC3000 to debian installer scripts.

Fixed bug that can affect hardware that emits floating point timestamps,
where the timestamp is within 1 second of the end of an archive interval.

Changed UVBatteryStatus to uvBatteryStatus in the WMR100 driver in order
to match the convention used by other drivers.

Fixed the shebang for te923, ws23xx, ultimeter, ws1, and cc3000 drivers.


2.6.4 06/16/14

The WMR100 driver now calculates SLP in software. This fixes a problem
with the WMRS200 station, which does not allow the user to set altitude.

The WMR100 driver was incorrectly tagging rain over the last 24 hours as
rain since midnight. This caused a problem with WU and CWOP posts.

Fix cosmetic problem in wee_config_fousb pressure calibration.

Detect both NP (not present) and OFL (outside factory limits) on ws28xx.

Added driver for PeetBros Ultimeter stations.

Added driver for ADS WS1 stations.

Added driver for RainWise Mark III stations and CC3000 data logger.

Added automatic power cycling to the FineOffsetUSB driver.  Power cycle the
station when a USB lockup is detected.  Only works with USB hubs that provide
per-port power switching.

Fix imagegenerator aggregation to permit data tables with no 'interval' column.

Prompt for metric/US units for debian installations.

For WS28xx stations, return 0 for battery ok and 1 for battery failure.

If a connection to the console has been successfully opened, but then on
subsequent connection attempts suffers an I/O error, weewx will now attempt
a retry (before it would just exit).


2.6.3 04/10/14

Hardened the WMR100 driver against malformed packets.

The plot images can now use UTF-8 characters.

Fixed a problem where the Ambient threads could crash if there were
no rain database entries.

Battery status values txBatteryStatus and consBatteryVoltage now appear in
the archive record. The last LOOP value seen is used.  

CWOP posts are now slightly more robust.

Fixed pressure calculation in wee_config_fousb.

Prevent failures in imagegenerator when no unicode-capable fonts are installed.

Provide explicit pairing feedback using wee_config_ws28xx

Count wxengine restarts in logwatch.

Cleaned up USB initialization for fousb, ws28xx, and te923 drivers.


2.6.2 02/16/14

Fixed bug that crashes WMR200 driver if outTemp is missing.

Fixed bug that can crash RESTful threads if there is missing rain data.

Sqlite connections can now explicitly specify a timeout and 
isolation_level.

Server uptime now reported for MacOS

Fixed bug that prevented Rapidfire posts from being identified as such.


2.6.1 02/08/14

Fixed bug that crashed main thread if a StdQC value fell out of range.


2.6.0 02/08/14

Changed the RESTful architecture so RESTful services are now first-class
weewx services. This should simplify the installation of 3rd party
extensions that use these services.

Broke up service_list, the very long list of services to be run, into
five separate lists. This will allow services to be grouped together,
according to when they should be run.

Defined a structure for packaging customizations into extensions, and added
an installer for those extensions to setup.py.

Changed the default time and date labels to use locale dependent formatting.
The defaults should now work in most locales, provided you set the
environment variable LANG before running weewx.

Changed default QC barometric low from 28 to 26. Added inTemp,
inHumidity, and rain.

Ranges in MinMax QC can now include units.

When QC rejects values it now logs the rejection.

Introduced a new unit system, METRICWX. Similar to METRIC, it uses
mm for rain, mm/hr for rain rate, and m/s for speed.

Added an option --string-check and --fix to the utility wee_config_database
to fix embedded strings found in the sqlite archive database.

Font handles are now cached in order to work around a memory leak in PIL.

Now does garbage collection every 3 hours through the main loop.

Image margins now scale with image and font sizes.

Now works with the pure Python version of Cheetah's NameMapper, albeit very
slowly.

Fixed bug that prevented weewx from working with Python v2.5.

Fixed bug in SummaryByMonth and SummaryByYear that would result in duplicate
month/year entries when generating from multiple ByMonth or ByYear templates.

Consolidated pressure calculation code in ws23xx, ws28xx, te923, and fousb.

Catch USB failures when reading Fine Offset archive interval.

Added Vantage types stormRain and windSpeed10 to the list of observation
types.

Simulator now generates types dewpoint, pressure, radiation, and UV.

The forecast extension is once again distributed separately from weewx.

Minor cleanup to Standard skin for better out-of-the-box behavior:
 - default to no radar image instead of pointing every station to Oregon
 - not every WMR100 is a WMR100N
 
Failure to set an archive interval when using bar plots no longer results
in an exception.

Change to skin directory before invoking Cheetah on any templates.


2.5.1 12/30/13

Added UV plots to the templates. They will be shown automatically if you
have any UV data.

Fixed bug when reading cooling_base option.

Default to sane behavior if skin does not define Labels.

Fixed bug in setting of CheetahGenerator options.

Fixed qsf and qpf summary values in forecast module.

Fixed handling of empty sky cover fields in WU forecasts.

Forecast module now considers the fctcode, condition, and wx fields for
precipitation and obstructions to visibility.

Added options to forecast module to help diagnose parsing failures and new
forecast formats.

Added retries when saving forecast to database and when reading from database.

Fixes to the Fine Offset driver to eliminate spikes caused by reading from
memory before the pointer had been updated (not the same thing as an unstable
read).

Added driver for LaCrosse 2300 series of weather stations.

Added driver for Hideki TE923 series of weather stations.


2.5.0 10/29/13

Introduced a new architecture that makes it easier to define search
list extensions. The old architecture should be 100% backwards compatible.

Added station registry service. This allows weewx to optionally
"phone home" and put your station location on a map.

Added a forecast service and reporting options.  The forecast service
can generate Zambretti weather or XTide tide forecasts, or it can download
Weather Underground or US National Weather Service weather forecasts.  These
data can then be displayed in reports using the Cheetah template engine.  The
forecast service is disabled by default.

Weewx now allows easier localization to non-English speaking locales.
In particular, set the environment variable LANG to your locale, and
then weewx date and number formatting will follow local conventions.
There are also more labeling options in skin.conf. Details in a new section
in the Customization Guide.

Added aggregate type "minmax" and "maxmin". Thank you user Gary Roderick!

New option in [StdArchive] called "loop_hilo". Setting to True will
cause both LOOP and archive data to be used for high/low statistics.
This is the default. Setting to False causes only archive data to be used.

When a template fails, skip only that template, not everything that the
generator is processing.

Trend calculations no longer need a record at precisely (for example)
3 hours in the past. It can be within a "grace" period.

FineOffset driver now uses the 'delay' field instead of the fixed_block
'read_period' for the archive record interval when reading records from
console memory.

FineOffset driver now support for multiple stations on the same USB.

FineOffset driver now reduces logging verbosity when bad magic numbers
appear. Log only when the numbers are unrecognized or change.
The purpose of the magic numbers is still unknown.

WMR100, Vantage, FineOffset, and WS28xx drivers now emit a null wind
direction when the wind speed is zero.  Same for wind gust.

For WMR9x8 stations, wind chill is now retrieved from the console
rather than calculated in software. Thank you user Peter Ferencz!

For WMR9x8 stations, the first extra temperature sensor (packet code 4)
now shows up as extraTemp1 (instead of outTemp). Thanks again to 
Peter Ferencz.

For WMR9x8 stations, packet types 2 and 3 have been separated. Only the
latter is used for outside temperature, humidity, dewpoint. The former
is used for "extra" sensors. Corrected the calculation for channel
numbers >=3. Also, extended the number of battery codes. Thanks to Per
Edström for his patience in figuring this out!

For WMR200 stations, altitude-corrected pressure is now emitted correctly.

ws28xx driver improvements, including: better thread control; better logging
for debugging/diagnostics; better timing to reduce dropouts; eliminate writes
to disk to reduce wear when used on flash devices. Plus, support for
multiple stations on the same USB.

Fixed rain units in ws28xx driver.

The LOOP value for daily ET on Vantages was too high by a factor of 10. 
This has been corrected.

Fixed a bug that caused values of ET to be miscalculated when using
software record generation.

Ported to Korora 19 (Fedora 19). Thanks to user zmodemguru!

Plots under 16 hours in length, now use 1 hour increments (instead of 
3 hours).

No longer emits "deprecation" warning when working with some versions
of the MySQLdb python driver.

Added ability to build platform-specific RPMs, e.g., one for RedHat-based
distributions and one for SuSE-based distributions.

Fixed the 'stop' and 'restart' options in the SuSE rc script.

The weewx logwatch script now recognizes more log entries and errors.


2.4.0 08/03/13

The configuration utility wee_config_vantage now allows you to set
DST to 'auto', 'off', or 'on'. It also lets you set either a time
zone code, or a time zone offset.

The service StdTimeSync now catches startup events and syncs the clock
on them. It has now been moved to the beginning of the list
"service_list" in weewx.conf. Users may want to do the same with their
old configuration file.

A new event, END_ARCHIVE_PERIOD has been added, signaling the end of
the archive period.

The LOOP packets emitted by the driver for the Davis Vantage series
now includes the max wind gust and direction seen since the beginning
of the current archive period.

Changed the null value from zero (which the Davis documentation specifies)
to 0x7fff for the VP2 type 'highRadiation'.

Archive record packets with date and time equal to zero or 0xff now
terminate dumps.

The code that picks a filename for "summary by" reports has now been
factored out into a separate function (getSummaryByFileName). This
allows the logic to be changed by subclassing.

Fixed a bug that did not allow plots with aggregations less than 60 minutes
across a DST boundary.

Fixed bug in the WMR100 driver that prevented UV indexes from being 
reported.

The driver for the LaCrosse WS-28XX weather series continues to evolve and
mature. However, you should still consider it experimental.


2.3.3 06/21/13

The option week_start now works.

Updated WMR200 driver from Chris Manton.

Fixed bug that prevented queries from being run against a MySQL database.


2.3.2 06/16/13

Added support for the temperature-only sensor THWR800. Thanks to
user fstuyk!

Fixed bug that prevented overriding the FTP directory in section
[[FTP]] of the configuration file.

Day plots now show 24 hours instead of 27. If you want the old
behavior, then change option "time_length" to 97200.

Plots shorter than 24 hours are now possible. Thanks to user Andrew Tridgell.

If one of the sections SummaryByMonth, SummaryByYear, or ToDate is missing,
the report engine no longer crashes.

If you live at a high latitude and the sun never sets, the Almanac now
does the right thing.

Fixed bug that caused the first day in the stats database to be left out
of calculations of all-time stats.


2.3.1 04/15/13

Fixed bug that prevented Fine Offset stations from downloading archive
records if the archive database had no records in it.

rsync should now work with Python 2.5 and 2.6 (not just 2.7)


2.3.0 04/10/13

Davis Vantage stations can now produce station pressures (aka, "absolute
pressure"), altimeter pressures, as well as sea-level pressure. These will
be put in the archive database.

Along the same line, 'altimeter' pressure is now reported to CWOP, rather
than the 'barometer' pressure. If altimeter pressure is not available,
no pressure is reported.

Fixed bug in CWOP upload that put spaces in the upload string if the pressure
was under 1000 millibars.

A bad record archive type now causes a catch up to be abandoned, rather
than program termination.

Fixed bug in trends, when showing changes in temperature. NB: this fix will
not work with explicit unit conversion. I.e., $trend.outTemp.degree_C will
not work.

Modified wee_config_vantage and wee_config_fousb so that the configuration
file will be guessed if none is specified.

Fixed wxformulas.heatindexC to handle arguments of None type.

Fixed bug that causes Corrections to be applied twice to archive records if
software record generation is used.

rsync now allows a port to be specified.

Fixed day/night transition bug.

Added gradients to the day/night transitions.

Numerous fixes to the WMR200 driver. Now has a "watchdog" thread.

All of the device drivers have now been put in their own package
'weewx.drivers' to keep them together. Many have also had name changes
to make them more consistent:
	OLD                        NEW
	VantagePro.py (Vantage)    vantage.py (Vantage)
	WMR918.py     (WMR-918)    wmr9x8.py  (WMR9x8)
	wmrx.py       (WMR-USB)    wmr100.py  (WMR100)
	
	new (experimental) drivers:
	wmr200.py (WMR200)
	ws28xx.py (WS28xx)

The interface to the device driver "loader" function has changed slightly. It
now takes a second parameter, "engine". Details are in the Upgrading doc.

The FineOffsetUSB driver now supports hardware archive record generation.

When starting weewx, the FineOffsetUSB driver will now try to 'catch up' - it
will read the console memory for any records that are not yet in the database.

Added illuminance-to-radiation conversion in FineOffsetUSB driver.

Added pressure calibration option to wee_config_fousb and explicit support for
pressure calibration in FineOffsetUSB driver.

Fixed windchill calculation in FineOffsetUSB driver.

Fixed FineOffsetUSB driver to handle cases where the 'delay' is undefined,
resulting in a TypeError that caused weewx to stop.

The FineOffsetUSB driver now uses 'max_rain_rate' (measured in cm/hr) instead
of 'max_sane_rain' (measured in mm) to filter spurious rain sensor readings.
This is done in the driver instead of StdQC so that a single parameter can
apply to both LOOP and ARCHIVE records.

2.2.1 02/15/13

Added a function call to the Vantage driver that allows the lamp to be
turned on and off. Added a corresponding option to wee_config_vantage.

Fixed bug where an undefined wind direction caused an exception when using
ordinal wind directions.

2.2.0 02/14/13

Weewx can now be installed using Debian (DEB) or Redhat (RPM) packages, as well
as with the old 'setup.py' method. Because they install things in different
places, you should stick with one method or another. Don't mix and match.
Thanks to Matthew Wall for putting this together!

Added plot options line_gap_fraction and bar_gap_fraction, which control how
gaps in the data are handled by the plots. Also, added more flexible control of
plot colors, using a notation such as 0xBBGGRR, #RRGGBB, or the English name,
such as 'yellow'. Finally, added day/night bands to the plots. All contributed
by Matthew Wall. Thanks again, Matthew!

Ordinal wind directions can now be shown, just by adding the tag suffix
".ordinal_compass". For example, $current.windDir.ordinal_compass might show
'SSE' The abbreviations are set in the skin configuration file.

Fixed bug that caused rain totals to be misreported to Weather Underground when
using a metric database.

Generalized the weewx machinery so it can be used for applications other than
weather applications.

Got rid of option stats_types in weewx.conf and put it in
bin/user/schemas.py. See upgrading.html if you have a specialized stats
database.

The stats database now includes an internal table of participating observation
types. This allows it to be easily combined with the archive database, should
you choose to do so. The table is automatically created for older stats
databases.

Added rain rate calculation to FineOffsetUSB driver.  Added adaptive polling
option to FineOffsetUSB driver.  Fixed barometric pressure calculation for
FineOffsetUSB driver.

Changed the name of the utilities, so they will be easier to find in /usr/bin:
  weewxd.py          -> weewxd
  runreports.py      -> wee_reports
  config_database.py -> wee_config_database
  config_vp.py       -> wee_config_vantage
  config_fousb.py    -> wee_config_fousb

2.1.1 01/02/13

Fixed bug that shows itself when one of the variables is 'None' when
calculating a trend.

2.1.0 01/02/13

Now supports the Oregon Scientific WMR918/968 series, courtesy of user
William Page. Thanks, William!!

Now supports the Fine Offset series of weather stations, thanks to user
Matthew Wall. Thanks, Matthew!!

Now includes a Redhat init.d script, contributed by Mark Jenks. Thanks,
Mark!!

Added rsync report type as an alternative to the existing FTP report.
Another thanks to William Page!

Fill color for bar charts can now be specified separately from the outline
color, resulting in much more attractive charts. Another thanks to Matthew
Wall!!

Added a tag for trends. The barometer trend can now be returned as
$trend.barometer. Similar syntax for other observation types.

config_vp.py now returns the console version number if available (older
consoles do not offer this).

Hardware dewpoint calculations with the WMR100 seem to be unreliable below
about 20F, so these are now done in software. Thanks to user Mark Jenks for
sleuthing this.

2.0.2 11/23/12

Now allows both the archive and stats data to be held in the same database.

Improved chances of weewx.Archive being reused by allowing optional table
name to be specified.

2.0.1 11/05/12

Fixed problem with reconfiguring databases to a new unit system.

2.0.0 11/04/12

A big release with lots of changes. The two most important are the support
of additional weather hardware, and the support of the MySQL database.

All skin configurations are backwardly compatible, but the configuration
file, weewx.conf, is not. The install utility setup.py will install a fresh
version, which you will then have to edit by hand.

If you have written a custom service, see the upgrade guide on how to port
your service to the new architecture.

Added the ability to generate archive records in software, thus opening the
door for supporting weather stations that do not have a logger.

Support for the Oregon Scientific WMR100, the cheapest weather station I
could find, in order to demonstrate the above!

Added a software weather station simulator.

Introduced weedb, a database-independent Python wrapper around sqlite3 and
MySQLdb, which fixes some of their flaws.

Ported everything to use weedb, and thus MySQL (as well as sqlite)

Internally, the databases can now use either Metric units, or US Customary.
NB: you cannot switch systems in the middle of a database. You have to
stick to one or other other. However, the utility config_database.py does
have a reconfigure option that allows copying the data to a new database,
performing the conversion along the way. See the Customizing Guide.

You can now use "mmHg" as a unit of pressure.

Added new almanac information, such as first and last quarter moons, and
civil twilight.

Changed the engine architecture so it is more event driven. It now uses
callbacks, making it easier to add new event types.

Added utility config_vp.py, for configuring the VantagePro hardware.

Added utility config_database.py, for configuring the databases.

Made it easier to write custom RESTful protocols. Thanks to user Brad, for
the idea and the use case!

The stats type 'squarecount' now contains the number of valid wind
directions that went into calculating 'xsum' and 'ysum'. It used to be the
number of valid wind speeds. Wind direction is now calculated using
'squarecount' (instead of 'count').

Simplified and reduced the memory requirements of the CRC16 calculations.

Improved test suites.

Lots of little nips and tucks here and there, mostly to reduce the coupling
between different modules. In particular, now a service generally gets
configured only using its section of weewx.conf.

I also worked hard at making sure that cursors, connections, files, and
lots of other bits and pieces get properly closed instead of relying on
garbage collection. Hopefully, this will reduce the long-term growth of
memory usage.

1.14.1 07/06/12

Hardened retry strategy for the WeatherLink IP. If the port fails to open
at all, or a socket error occurs, it will thrown an exception (resulting in
a retry in 60 seconds). If a socket returns an incomplete result, it will
continue to retry until everything has been read.

Fixed minor bug that causes the reporting thread to prematurely terminate
if an exception is thrown while doing an FTP.

1.14.0 06/18/12

Added smartphone formatted mobile webpage, contributed by user Torbjörn
Einarsson. If you are doing a fresh install, then these pages will be
generated automatically. If you are doing an upgrade, then see the upgrade
guide on how to have these webpages generated. Thanks, Tobbe!

Three changes suggested by user Charlie Spirakis: o Changed umask in
daemon.py to 0022; o Allow location of process ID file to be specified on
the command line of weewx; o Start script allows daemon to be run as a
specific user. Thanks, Charlie!

Corrected bug in humidity reports to CWOP that shows itself when the
humidity is in the single digits.

Now includes software in CWOP APRS equipment field.

1.13.2 05/02/12

Now allows CWOP stations with prefix 'EW'.

Fixed bug that showed itself in the line color with plots with 3 or more
lines.

Changed debug message when reaching the end of memory in the VP2 to
something slightly less alarming.

1.13.1 03/25/12

Added finer control over the line plots. Can now add optional markers. The
marker_type can be 'none' (the default), 'cross', 'box', 'circle', or 'x'.
Also, line_type can now either be 'solid' (the default) or 'none' (for
scatter plots). Same day I'll add 'dashed', but not now. :-)

Conditionally imports sqlite3. If it does not support the "with" statement,
then imports pysqlite2 as sqlite3.

1.13.0 03/13/12

The binding to the SQL database to be used now happens much later when
running reports. This allows more than one database to be used when running
a report. Extra databases can be specified in the option list for a report.
I use this to display broadband bandwidth information, which was collected
by a separate program. Email me for details on how to do this. Introducing
this feature changed the signature of a few functions. See the upgrade
guide for details.

1.12.4 02/13/12

User Alf Høgemark found an error in the encoding of solar data for CWOP
and sent me a fix. Thanks, Alf!

Now always uses "import sqlite3", resulting in using the version of
pysqlite that comes with Python. This means the install instructions have
been simplified.

Now doesn't choke when using the (rare) Python version of NameMapper used
by Cheetah.

1.12.3 02/09/12

Added start script for FreeBSD, courtesy of user Fabian Abplanalp. Thanks,
Fabian!

Added the ability to respond to a "status" query to the Debian startup
script.

RESTful posts can now recover from more HTTP errors.

Station serial port can now recover from a SerialException error (usually
caused when there is a process competing for the serial port).

Continue to fiddle with the retry logic when reading LOOP data.

1.12.2 01/18/12

Added check for FTP error code '521' to the list of possibilities if a
directory already exists. Thanks to user Clyde!

More complete information when unable to load a module file. Thanks, Jason!

Added a few new unit types to the list of possible target units when using
explicit conversion. Thanks, Antonio!

Discovered and fixed problem caused by the Davis docs giving the wrong
"resend" code (should be decimal 21, not hex 21).

Improved robustness of VantagePro configuration utility.

Fixed problem where an exception gets thrown when changing VP archive
interval.

Simplified some of the logic in the VP2 driver.

1.12.1 11/03/11

Now corrects for rain bucket size if it is something other than the
standard 0.01 inch bucket.

1.12.0 10/29/11

Added the ability to change bucket type, rain year start, and barometer
calibration data in the console using the utility configure.py. Added
option "--info", which queries the console and returns information about
EEPROM settings. Changed configure.py so it can do hardware-specific
configurations, in anticipation of supporting hardware besides the Davis
series.

Reorganized the documentation.

1.11.0 10/06/11

Added support for the Davis WeatherLinkIP. Thanks, Peter Nock and Travis
Pickle!

Added support for older Rev A type archive records.

Added patch from user Dan Haller that sends UV and radiation data to the
WeatherUnderground if available. Thanks, Dan!

Added patch from user Marijn Vriens that allows fallback to the version of
pysqlite that comes with many versions of Python. Thanks, Marijn!

Now does garbage collection after an archive record is obtained and before
the main loop is restarted.

1.10.2 04/14/11

Added RA and declination for the Sun and Moon to the Daily Almanac. Equinox
and solstice are now displayed in chronological order. Same with new and
full moons.

Examples alarm.py and lowBattery.py now include more error checks, allow an
optional 'subject' line to the sent email, and allow a comma separated list
of recipients.

1.10.1 03/30/11

Substitutes US Units if a user does not specify anything (instead of
exception KeyError).

Almanac uses default temperature and pressure if they are 'None'.

Prettied up web page almanac data in the case where pyephem has not been
installed.

Fixed up malformed CSS script weewx.css.

1.10.0 03/29/11

Added extensive almanac information if the optional package 'pyephem' has
been installed

Added a weewx "favorite icon" favicon.ico that displays in your browser
toolbar.

Added a mobile formatted HTML page, courtesy of user Vince Skahan (thanks,
Vince!!).

Tags can now be ended with a unit type to convert to a new unit. For
example, say your pressure group ("group_pressure") has been set to show
inHg. The normal tag notation of "$day.barometer.avg" will show something
like "30.05 inHg". However, the tag "$day.barometer.avg.mbar" will show
"1017.5 mbar".

Added special tag "exists" to test whether an observation type exists.
Example "$year.foo.exists" will return False if there is no type "foo" in
the statistical database.

Added special tag "has_data" to test whether an observation type exists and
has a non-zero number of data points over the aggregation period. For
example, "$year.soilMoist1.has_data" will return "True" if soilMoist1 both
exists in the stats database and contains some data (meaning, you have the
hardware).

Y-axis plot labels (such as "°F") can now be overridden in the plot
configuration section of skin.conf by using option "y_label".

Added executable module "runreports.py" for running report generation only.

Added package "user", which can contain any user extensions. This package
will not get overridden in the upgrade process.

Added the ability to reconfigure the main database, i.e., add or drop data
types. Along the same line, statistical types can also be added or dropped.
Email me for details on how to do this.

Now makes all of the LOOP and archive data available to services. This
includes new keys:

 LOOP data: 'extraAlarm1' 'extraAlarm2' 'extraAlarm3' 'extraAlarm4'
'extraAlarm5' 'extraAlarm6' 'extraAlarm7' 'extraAlarm8' 'forecastIcon'
'forecastRule' 'insideAlarm' 'outsideAlarm1' 'outsideAlarm2' 'rainAlarm'
'soilLeafAlarm1' 'soilLeafAlarm2' 'soilLeafAlarm3' 'soilLeafAlarm4'
'sunrise' 'sunset'

 Archive data: 'forecastRule' 'highOutTemp' 'highRadiation' 'highUV'
'lowOutTemp'

Started a more formal test suite. There are now tests for the report
generators. These are not included in the normal distribution, but can be
retrieved from SourceForge via svn.

1.9.3 02/04/11

Now correctly decodes temperatures from LOOP packets as signed shorts
(rather than unsigned).

Now does a CRC check on LOOP data.

Changed VantagePro.accumulateLoop to make it slightly more robust.

1.9.2 11/20/10

Now catches exception of type OverflowError when calculating celsius
dewpoint. (Despite the documentation indicating otherwise, math.log() can
still throw an OverflowError)

Fixed bug that causes crash in VantagePro.accumulateLoop() during fall DST
transition in certain situations.

VP2 does not store records during the one hour fall DST transition.
Improved logic in dealing with this.

Changed install so that it backs up the ./bin subdirectory, then overwrites
the old one. Also, does not install the ./skins subdirectory at all if one
already exists (thus preserving any user customization).

1.9.1 09/09/10

Now catches exceptions of type httplib.BadStatusLine when doing RESTful
posts.

Added an extra decimal point of precision to dew point reports to the
Weather Underground and PWS.

1.9.0 07/04/10

Added a new service, StdQC, that offers a rudimentary data check.

Corrected error in rain year total if rain year does not start in January.

Moved option max_drift (the max amount of clock drift to tolerate) to
section [Station].

Added check for a bad storm start time.

Added checks for bad dateTime.

Simplified VantagePro module.

1.8.4 06/06/10

Fixed problem that shows itself if weewx starts up at precisely the
beginning of an archive interval. Symptom is max recursion depth exceeded.

Units for UV in LOOP records corrected. Also, introduced new group for UV,
group_uv_index. Thanks to user A. Burriel for this fix!

1.8.3 05/20/10

Problem with configuring archive interval found and fixed by user A.
Burriel (thanks, Antonio!)

1.8.2 05/09/10

Added check to skip calibration for a type that doesn't exist in LOOP or
archive records. This allows windSpeed and windGust to be calibrated
separately.

1.8.1 05/01/10

Ported to Cheetah V2.4.X

1.8.0 04/28/10

Added CWOP support.

Storage of LOOP and archive data into the SQL databases is now just another
service, StdArchive.

Added a calibration service, StdCalibrate, that can correct LOOP and
archive data.

Average console battery voltage is now calculated from LOOP data, and saved
to the archive as 'consBatteryVoltage'.

Transmitter battery status is now ORd together from LOOP data, and saved to
the archive as 'txBatteryStatus'.

Added stack tracebacks for unrecoverable exceptions.

Added a wrapper to the serial port in the VantagePro code. When used in a
Python "with" statement, it automatically releases the serial port if an
exception happens, allowing a more orderly shutdown.

Offered some hints in the documentation on how to automount your VP2 when
using a USB connection.

Corrected error in units. getTargetType() that showed itself with when the
console memory was freshly cleared, then tried to graph something
immediately.

1.7.0 04/15/10

Big update.

Reports now use skins for their "look or feel." Options specific to the
presentation layer have been moved out of the weewx configuration file
'weewx.conf' to a skin configuration file, 'skin.conf'. Other options have
remained behind.

Because the configuration file weewx.conf was split, the installation
script setup.py will NOT merge your old configuration file into the new
one. You will have to reedit weewx.conf to put in your customizations.

FTP is treated as just another report, albeit with an unusual generator.
You can have multiple FTP sessions, each to a different server, or
uploading to or from a different area.

Rewrote the FTP upload package so that it allows more than one FTP session
to be active in the same local directory. This version also does fewer hits
on the server, so it is significantly faster.

The configuration files weewx.conf and skin.conf now expect UTF-8
characters throughout.

The encoding for reports generated from templates can be chosen. By
default, the day, week, month, and year HTML files are encoded using HTML
entities; the NOAA reports encoded using 'strict ascii.' Optionally,
reports can be encoded using UTF-8.

Revamped the template formatting. No longer use class ModelView. Went to a
simpler system built around classes ValueHelper and UnitInfo.

Optional formatting was added to all tags in the templates. There are now
optional endings: 'string': Use specified string for None value.
'formatted': No label. 'format': Format using specified string format.
'nolabel': Format using specified string format; no label. 'raw': return
the underlying data with no string formatting or label.

For the index, week, month, and year template files, added conditional to
not include ISS extended types (UV, radiation, ET) unless they exist.

Added an RSS feed.

Added support for PWSweather.com

Both WeatherUnderground and PWSweather posts are now retried up to 3 times
before giving up.

Now offer a section 'Extras' in the skin configuration file for including
tags added by the user. As an example, the tag radar_url has been moved
into here.

Data files used in reports (such as weewx.css) are copied over to the HTML
directory on program startup.

Included an example of a low-battery alarm.

Rearranged distribution directory structure so that it matches the install
directory structure.

Moved base temperature for heating and cooling degree days into skin.conf.
They now also require a unit.

Now require unit to be specified for 'altitude'.

1.5.0 03/07/10

Added support for other units besides the U.S. Customary. Plots and HTML
reports can be prepared using any arbitrary combination of units. For
example, pressure could be in millibars, while everything else is in U.S.
Customary.

Because the configuration file weewx.conf changed significantly, the
installation script setup.py will NOT merge your old configuration file
into the new one. You will have to reedit weewx.conf to put in your
customizations.

Added an exception handler for exception OSError, which is typically thrown
when another piece of software attempts to access the same device port.
Weewx catches the exception, waits 10 seconds, then starts again from the
top.

1.4.0 02/22/10

Changed the architecture of stats.py to one that uses very late binding.
The SQL statements are not run until template evaluation. This reduces the
amount of memory required (by about 1/2), reduces memory fragmentation, as
well as greatly simplifying the code (file stats.py shed over 150 lines of
non-test code). Execution time is slightly slower for NOAA file generation,
slightly faster for HTML file generation, the same for image generation,
although your actual results will depend on your disk speed.

Now possible to tell weewx to reread the configuration file without
stopping it. Send signal HUP to the process.

Added option week_start, for specifying which day a calendar week starts
on. Default is 6 (Sunday).

Fixed reporting bug when the reporting time falls on a calendar month or
year boundary.

1.3.4 02/08/10

Fixed problem when plotting data where all data points are bad (None).

1.3.3 01/10/10

Fixed reporting bug that shows itself if rain year does not start in
January.

1.3.2 12/26/09

LOOP data added to stats database.

1.3.1 12/22/09

Added a call to syslog.openlog() that inadvertently got left out when
switching to the engine driven architecture.

1.3.0 12/21/09

Moved to a very different architecture to drive weewx. Consists of an
engine, that manages a list of 'services.' At key events, each service is
given a chance to participate. Services are easy to add, to allow easy
customization. An example is offered of an 'alarm' service.

Checking the clock of the weather station for drift is now a service, so
the option clock_check was moved from the station specific [VantagePro]
section to the more general [Station] section.

Added an example service 'MyAlarm', which sends out an email should the
outside temperature drop below 40 degrees.

In a similar manner, all generated files, images, and reports are the
product of a report engine, which can run any number of reports. New
reports are easily added.

Moved the compass rose used in progressive vector plots into the interior
of the plot.

Install now deletes public_html/#upstream.last, thus forcing all files to
be uploaded to the web server at the next opportunity.

1.2.0 11/22/09

Added progressive vector plots for wind data.

Improved axis scaling. The automatic axis scaling routine now does a better
job for ranges less than 1.0. The user can also hardwire in min and max
values, as well as specify a minimum increment, through parameter 'yscale'
in section [Images] in the configuration file.

Now allows the same SQL type to be used more than once in a plot. This
allows, say, instantaneous and average wind speed to be shown in the same
plot.

Rain year is now parameterized in file templates/year.tmpl (instead of
being hardwired in).

Now does LOOP caching by default.

When doing backfilling to the stats database, configure now creates the
stats database if it doesn't already exist.

setup.py now more robust to upgrading the FTP and Wunderground sections

1.1.0 11/14/09

Added the ability to cache LOOP data. This can dramatically reduce the
number of writes to the stats database, reducing wear on solid-state disk
stores.

Introduced module weewx.mainloop. Introduced class weewx.mainloop.MainLoop
This class offers many opportunities to customize weewx through
subclassing, then overriding an appropriate member function.

Refactored module weewx.wunderground so it more closely resembles the
(better) logic in wunderfixer.

setup.py no longer installs a daemon startup script to /etc/init.d. It must
now be done by hand.

setup.py now uses the 'home' value in setup.cfg to set WEEWX_ROOT in
weewx.conf and in the daemon start up scripts

Now uses FTP passive mode by default.

1.0.1 11/09/09

Fixed bug that prevented backfilling the stats database after modifying the
main archive.

1.0.0 10/26/09

Took the module weewx.factory back out, as it was too complicated and hard
to understand.

Added support for generating NOAA monthly and yearly reports. Completely
rewrote the filegenerator.py module, to allow easy subclassing and
specialization.

Completely rewrote the stats.py module. All aggregate quantities are now
calculated dynamically.

Labels for HTML generation are now held separately from labels used for
image generation. This allows entities such as '&deg;' to be used for the
former.

LOOP mode now requests only 200 LOOP records (instead of the old 2000). It
then renews the request should it run out. This was to get around an
(undocumented) limitation in the VP2 that limits the number of LOOP records
that can be requested to something like 220. This was a problem when
supporting VP2s that use long archive intervals.

Cut down the amount of computing that went on before the processing thread
was spawned, thus allowing the main thread to get back into LOOP mode more
quickly.

Added type 'rainRate' to the types decoded from a Davis archive record. For
some reason it was left out.

Added retries when doing FTP uploads. It will now attempt the upload
several times before giving up.

Much more extensive DEBUG analysis.

Nipped and tucked here and there, trying to simplify.

0.6.5 10/11/09

Ported to Cheetah V2.2.X. Mostly, this is making sure that all strings that
cannot be converted with the 'ascii' codec are converted to Unicode first
before feeding to Cheetah.

0.6.4 09/22/09

Fixed an error in the calculation of heat index.

0.6.3 08/25/09

FTP transfers now default to ACTIVE mode, but a configuration file option
allows PASSIVE mode. This was necessary to support Microsoft FTP servers.

0.6.2 08/01/09

Exception handling in weewx/ftpdata.py used socket.error but failed to
declare it. Added 'import socket' to fix.

Added more complete check for unused pages in weewx/VantagePro.py. Now the
entire record must be filled with 0xff, not just the time field. This fixes
a bug where certain time stamps could look like unused records.

0.6.1 06/22/09

Fixed minor ftp bug.

0.6.0 05/20/09

Changed the file, imaging, ftping functions into objects, so they can be
more easily specialized by the user.

Introduced a StationData object.

Introduced module weewx.factory that produces these things, so the user has
a place to inject his/her new types.

0.5.1 05/13/09

1. Weather Underground thread now run as daemon thread, allowing the
program to exit even if it is running.

2. WU queue now hold an instance of archive and the time to be published,
rather than a record. This allows dailyrain to be published as well.

3. WU date is now given in the format "2009-05-13+12%3A35%3A00" rather than
"2009-05-13 12:35:00". Seems to be more reliable. But, maybe I'm imagining
things...
<|MERGE_RESOLUTION|>--- conflicted
+++ resolved
@@ -64,13 +64,11 @@
 color wheel to minimize extra colors. Fixes issue #457. Thanks to user
 Alex Edwards!
 
-<<<<<<< HEAD
+Fixed bug that causes plots to fail when both min and max are zero.
+Fixes issue #463.
+
 Fixed bug that caused windrun to be calculated wrongly under METRICWX
 unit system. Fixes issue #452.
-=======
-Fixed bug that causes plots to fail when both min and max are zero.
-Fixes issue #463.
->>>>>>> 98bde920
 
 
 3.9.2 07/14/2019
