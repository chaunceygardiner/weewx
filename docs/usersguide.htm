--- conflicted
+++ resolved
@@ -3283,51 +3283,6 @@
 Nov 27 20:30:23 raspberrypi weewx[5607]: genimages: Generated 11 images in 2.53 seconds</pre>
     <p>See the section on option <span class="code">
 	<a href="#record_generation">record_generation</a></span>.</p>
-<<<<<<< HEAD
-	<h3>Raspberry Pi</h3>
-	  <p>Running <span class="code">weewx</span> on a Raspberry Pi has become 
-	  very popular. You'll have to look elsewhere for instructions on setting up 
-	  your RPi (I don't own one), but there is one very common problem with 
-	  them.</p>
-	  <p class="warning">You must run NTP on your RPi, and you must make sure it 
-	  starts and updates the time <em>before</em> <span class="code">weewx</span> 
-	  runs.</p>
-	  <p>The reason is that the RPi does not have an onboard clock. If you lose 
-	  power and, say, an hour later it comes back, your RPi will simply pick up 
-	  where it left off — one hour behind. The symptom that something is amiss 
-	  is that everything will appear to be running normally, but your webpage 
-	  will not get updated (at least, until the length of the power failure has 
-	  elapsed).
-	  <a href="https://groups.google.com/forum/#!searchin/weewx-user/clock/weewx-user/tmbrOC6-UiM/1xohs9WUAW8J">
-	  Here's one user's nice analysis of the problem.</a></p>
-	  <p>What this means is that it is not enough to simply run the 
-	  <span class="code">weewx</span> 
-	  daemon. You need some way of delaying its start until NTP is not only up 
-	  and running, but has contacted a time server and corrected the RPi's 
-	  clock. </p>
-	  <p>Several users are working on a solution to this problem. Perhaps you'll 
-	  be the one to figure it out?!</p>
-	
-	<h3>Fine Offset USB lockups</h3>
-    <p>The Fine Offset series
-	weather stations and their derivatives are a fine value and
-	can be made to work reasonably reliably, but they have one
-	problem that is difficult to work around: their USB bus can
-	unexpectantly lock up, making it impossible to communicate
-	with the console. The symptom in the log will look something
-	like this:</p>
-      <pre class="tty">Jun 7 21:50:33 localhost weewx[2460]: fousb: get archive interval failed attempt 1 of 3: could not detach kernel driver from interface 0: No data available</pre>
-      <p>The exact error may vary, but the thing to look for is the
-	"<span class='code'>could not detach kernel driver</span>"
-	message. Unfortunately, we have not found a software cure for
-	this. Instead, you must power cycle the unit.  Remove the
-	batteries and unplug the USB, then put it back together. No
-	need to restart weewx.</p>
-      <p>More details
-	about <a href="http://sourceforge.net/p/weewx/wiki/folockup/">Fine
-	Offset lockups</a> can be found in the Wiki.</p>
-
-=======
         <h3>Raspberry Pi</h3>
           <p>Running <span class="code">weewx</span> on a Raspberry Pi has become 
           very popular. You'll have to look elsewhere for instructions on setting up 
@@ -3395,7 +3350,25 @@
 	    </tr>
 	  </table>
 	    
->>>>>>> 07e99382
+	<h3>Fine Offset USB lockups</h3>
+    <p>The Fine Offset series
+	weather stations and their derivatives are a fine value and
+	can be made to work reasonably reliably, but they have one
+	problem that is difficult to work around: their USB bus can
+	unexpectantly lock up, making it impossible to communicate
+	with the console. The symptom in the log will look something
+	like this:</p>
+      <pre class="tty">Jun 7 21:50:33 localhost weewx[2460]: fousb: get archive interval failed attempt 1 of 3: could not detach kernel driver from interface 0: No data available</pre>
+      <p>The exact error may vary, but the thing to look for is the
+	"<span class='code'>could not detach kernel driver</span>"
+	message. Unfortunately, we have not found a software cure for
+	this. Instead, you must power cycle the unit.  Remove the
+	batteries and unplug the USB, then put it back together. No
+	need to restart weewx.</p>
+      <p>More details
+	about <a href="http://sourceforge.net/p/weewx/wiki/folockup/">Fine
+	Offset lockups</a> can be found in the Wiki.</p>
+
 	<h3>Fine Offset USB lockups</h3>
     <p>The Fine Offset series
 	weather stations and their derivatives are a fine value and
