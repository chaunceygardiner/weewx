--- conflicted
+++ resolved
@@ -1,7 +1,6 @@
 WeeWX change history
 --------------------
 
-<<<<<<< HEAD
 ### 5.1.0 mm/DD/YYYY
 
 Allow country codes to be used in addition to a language code. For example,
@@ -10,12 +9,12 @@
 
 Added translation file for Simplified Chinese (`zh_CN.conf`). Thanks to user
 Kranz!
-=======
+
+
 ### 5.0.2 mm/DD/YYYY
 
 Add target `network-online.target` to the weewx systemd unit file. This prevents
 `weewxd` from starting until the network is ready.
->>>>>>> 46bd7b6f
 
 
 ### 5.0.1 02/04/2024
