--- conflicted
+++ resolved
@@ -3,10 +3,6 @@
 
 ### 5.2.0 MM/DD/YYYY
 
-<<<<<<< HEAD
-Fix LOGNAME bug in the weewx-multi sysV script.  Thanks to Glenn McKechnie.
-
-=======
 The WeeWX Almanac is now extensible, allowing other astronomy packages to be
 used besides `pyephem`. In particular, a WeeWX extension that uses the
 [Skyfield](https://rhodesmill.org/skyfield/) package is available and can be
@@ -19,7 +15,6 @@
 #992](https://github.com/weewx/weewx/issues/991) and [PR
 #992](https://github.com/weewx/weewx/pull/992/files). Thanks to user Jeremy!
 
->>>>>>> 2e0e1d0a
 
 ### 5.1.X MM/DD/YYYY
 
