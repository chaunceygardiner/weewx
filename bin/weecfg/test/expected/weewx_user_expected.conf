# WEEWX CONFIGURATION FILE
#
# Copyright (c) 2009-2015 Tom Keffer <tkeffer@gmail.com>
# See the file LICENSE.txt for your rights.

##############################################################################

# This section is for general configuration information.

# Set to 1 for extra debug info, otherwise comment it out or set to zero
debug = 0

# Root directory of the weewx data file hierarchy for this station
WEEWX_ROOT = /home/weewx

# How long to wait before timing out a socket (FTP, HTTP) connection
socket_timeout = 20

# Do not modify this. It is used when installing and updating weewx.
version = 3.7

##############################################################################

#   This section is for information about the station.

[Station]
    
    # Description of the station location
    location = "A small town, someplace north"
    
    # Latitude and longitude in decimal degrees
    latitude = 45.686
    longitude = -121.566
    
    # Altitude of the station, with unit it is in. This is downloaded from
    # from the station if the hardware supports it.
    altitude = 700, foot    # Choose 'foot' or 'meter' for unit
    
    # Set to type of station hardware. There must be a corresponding stanza
    # in this file with a 'driver' parameter indicating the driver to be used.
    station_type = Vantage
    
    # If you have a website, you may specify an URL
    #station_url = http://www.example.com
    
    # The start of the rain year (1=January; 10=October, etc.). This is
    # downloaded from the station if the hardware supports it.
    rain_year_start = 10
    
    # Start of week (0=Monday, 6=Sunday)
    week_start = 6

##############################################################################

[Vantage]
    # This section is for a Davis VantagePro2, VantageVue or WeatherLinkIP
    
    # Connection type: serial or ethernet 
    #  serial (the classic VantagePro)
    #  ethernet (the WeatherLinkIP)
    type = serial
    
    # If the connection type is serial, a port must be specified:
    #   Debian, Ubuntu, Redhat, Fedora, and SuSE:
    #     /dev/ttyUSB0 is a common USB port name
    #     /dev/ttyS0   is a common serial port name
    #   BSD:
    #     /dev/cuaU0   is a common serial port name
    port = /dev/vpro
    
    # If the connection type is ethernet, an IP Address/hostname is required:
    host = 1.2.3.4
    
    ######################################################
    # The rest of this section rarely needs any attention. 
    # You can safely leave it "as is."
    ######################################################
    
    # Serial baud rate (usually 19200)
    baudrate = 19200
    
    # TCP port (when using the WeatherLinkIP)
    tcp_port = 22222
    
    # TCP send delay (when using the WeatherLinkIP):
    tcp_send_delay = 1
    
    # The id of your ISS station (usually 1)
    iss_id = 1
    
    # How long to wait for a response from the station before giving up (in
    # seconds; must be greater than 2)
    timeout = 5
    
    # How long to wait before trying again (in seconds)
    wait_before_retry = 1.2
    
    # How many times to try before giving up:
    max_tries = 4
    
    # The driver to use:
    driver = weewx.drivers.vantage

##############################################################################

#   This section is for uploading data to Internet sites

[StdRESTful]
    
    [[StationRegistry]]
        # To register this weather station with weewx, set this to true
        register_this_station = false
    
    [[AWEKAS]]
        # This section is for configuring posts to AWEKAS.
        
        # If you wish to do this, set the option 'enable' to true,
<<<<<<< HEAD
        # and specify a username and password.  To guard against parsing
        # errors, put the password in quotes.
=======
        # and specify a username and password.
        # To guard against parsing errors, put the password in quotes.
>>>>>>> 750577b7
        enable = false
        username = replace_me
        password = replace_me
    
    [[CWOP]]
        # This section is for configuring posts to CWOP.
        
        # If you wish to do this, set the option 'enable' to true,
        # and specify the station ID (e.g., CW1234).
        enable = true
        station = CW1234
        post_interval = 600
    
    # If this is an APRS (radio amateur) station, uncomment
    # the following and replace with a passcode (e.g., 12345).
    #passcode = replace_me (APRS stations only)
    
    [[PWSweather]]
        # This section is for configuring posts to PWSweather.com.
        
        # If you wish to do this, set the option 'enable' to true,
<<<<<<< HEAD
        # and specify a station and password.  To guard against parsing
        # errors, put the password in quotes.
=======
        # and specify a station and password.
        # To guard against parsing errors, put the password in quotes.
>>>>>>> 750577b7
        enable = true
        station = SMALLTOWN
        password = smalltown
    
    [[WOW]]
        # This section is for configuring posts to WOW.
        
        # If you wish to do this, set the option 'enable' to true,
<<<<<<< HEAD
        # and specify a station and password.  To guard against parsing
        # errors, put the password in quotes.
=======
        # and specify a station and password.
        # To guard against parsing errors, put the password in quotes.
>>>>>>> 750577b7
        enable = false
        station = replace_me
        password = replace_me
    
    [[Wunderground]]
        # This section is for configuring posts to the Weather Underground.
        
        # If you wish to do this, set the option 'enable' to true,
        # and specify a station (e.g., 'KORHOODR3') and password.
<<<<<<< HEAD
        # To guard against parsing errors, put your password in quotes:
=======
        # To guard against parsing errors, put the password in quotes.
>>>>>>> 750577b7
        enable = true
        station = KCAACME3
        password = mypassword
        
        # Set the following to True to have weewx use the WU "Rapidfire"
        # protocol. Not all hardware can support it. See the User's Guide.
        rapidfire = False

##############################################################################

#   This section specifies what reports, using which skins, to generate.

[StdReport]

    # Where the skins reside, relative to WEEWX_ROOT
    SKIN_ROOT = skins

    # Where the generated reports should go, relative to WEEWX_ROOT
    HTML_ROOT = public_html

    # The database binding indicates which data should be used in reports.
    data_binding = wx_binding

    # Options in the default_options section apply to every report.
    [[default_options]]
        [[[Units]]]
            [[[[Groups]]]]
                group_altitude = foot
                group_speed = mile_per_hour
                group_speed2 = mile_per_hour
                group_pressure = inHg
                group_rain = inch
                group_rainrate = inch_per_hour
                group_temperature = degree_F
                group_degree_day = degree_F_day

    # Each of the following subsections defines a report that will be run.
    # See the customizing guide to change the units, plot types and line
    # colors, modify the fonts, display additional sensor data, and other
    # customizations. Many of those changes can be made here by overriding
    # parameters, or by modifying templates within the skin itself.

    [[StandardReport]]
        # The StandardReport uses the 'Standard' skin, which contains the
        # images, templates and plots for the report.
        skin = Standard

    [[SmartphoneReport]]
        # The SmartphoneReport uses the 'Smartphone' skin, and the images and
        # files are placed in a dedicated subdirectory.
        enable = false
        HTML_ROOT = public_html/smartphone
        skin = Smartphone

    [[MobileReport]]
        # The MobileReport uses the 'Mobile' skin, and the images and files
        # are placed in a dedicated subdirectory.
        enable = false
        HTML_ROOT = public_html/mobile
        skin = Mobile

    [[FTP]]
        # FTP'ing the results to a webserver is treated as just another report,
        # albeit one with an unusual report generator!
        skin = Ftp

        # If you wish to use FTP, uncomment and fill out the next four lines.
<<<<<<< HEAD
        # Put the password in quotes to guard against parsing errors.
=======
        # Use quotes around passwords to guard against parsing errors.
>>>>>>> 750577b7
        #user = replace with the ftp username
        #password = replace with the ftp password
        #server = replace with the ftp server name, e.g, www.threefools.org
        #path = replace with the ftp destination directory, e.g., /weather

        # Set to True for an FTP over TLS (FTPS) connection. Not all servers
        # support this.
        secure_ftp = False

        # To upload files from something other than what HTML_ROOT is set
        # to above, specify a different HTML_ROOT here.
        #HTML_ROOT = public_html

        # Most FTP servers use port 21
        port = 21

        # Set to 1 to use passive mode, zero for active mode
        passive = 1
        max_tries = 3
        user = max
        password = smalltown_usa
        server = www.smalltown.us
        path = /weewx

    [[RSYNC]]
        # rsync'ing to a webserver is treated as just another report
        skin = Rsync

        # If you wish to use rsync, you must configure passwordless ssh using
        # public/private key authentication from the user account that weewx
        # runs as to the user account on the remote machine where the files
        # will be copied.
        #
<<<<<<< HEAD
        # The following three lines determine where files will be sent.
        #server = replace with the rsync server name, e.g, www.threefools.org
        #path = replace with the rsync destination directory (e.g., /weather)
        #user = replace with the rsync username

=======
        # The server, user, and path determine where files will be sent.
        # The server is the server name, such as www.threefools.org
        # The user is the username, such as weewx
        # The path is the destination directory, such as /var/www/html/weather
        # Be sure that the user has write permissions on the destination!
        #server = replace_me
        #user = replace_me
        #path = replace_me
        
>>>>>>> 750577b7
        # Rsync can be configured to remove files from the remote server if
        # they don't exist under HTML_ROOT locally. USE WITH CAUTION: if you
        # make a mistake in the remote path, you could could unintentionally
        # cause unrelated files to be deleted. Set to 1 to enable remote file
        # deletion, zero to allow files to accumulate remotely.
        delete = 0

##############################################################################

#   This service acts as a filter, converting the unit system coming from
#   the hardware to a unit system in the database.

[StdConvert]
    
    # The target_unit affects only the unit system in the database. Once
    # chosen it cannot be changed without converting the entire database.
    # Modification of target_unit after starting weewx will result in
    # corrupt data - the database will contain a mix of US and METRIC data.
    #
    # The value of target_unit does not affect the unit system for
    # reporting - reports can display US, Metric, or any combination of units.
    #
    # In most cases, target_unit should be left as the default: US
    #
    # In particular, those migrating from a standard wview installation
    # should use US since that is what the wview database contains.
    
    # DO NOT MODIFY THIS VALUE UNLESS YOU KNOW WHAT YOU ARE DOING!
    target_unit = US    # Options are 'US', 'METRICWX', or 'METRIC'

##############################################################################

#   This section can adjust data using calibration expressions.

[StdCalibrate]
    
    [[Corrections]]
        # For each type, an arbitrary calibration expression can be given. 
        # It should be in the units defined in the StdConvert section.
        # Example:
        foo = foo + 0.2

##############################################################################

#   This section is for quality control checks. If units are not specified,
#   values must be in the units defined in the StdConvert section.

[StdQC]
    
    [[MinMax]]
        barometer = 28, 32.5
        outTemp = -40, 120
        inTemp = 45, 120
        outHumidity = 0, 100
        inHumidity = 0, 100
        windSpeed = 0, 100
        rain = 0, 60, inch
        heatindex = -40, 120
        windchill = -40, 120
        dewpoint = -40, 120
        windDir = 0, 360
        extraTemp1 = 30, 80
        pressure = 24, 34.5, inHg

##############################################################################

#   This section controls the origin of derived values.

[StdWXCalculate]
    
    [[Calculations]]
        # Derived quantities are calculated by this service. Possible values are:
        #  hardware        - use the value provided by hardware
        #  software        - use the value calculated by weewx
        #  prefer_hardware - use value provide by hardware if available,
        #                      otherwise use value calculated by weewx
        
        pressure = prefer_hardware
        barometer = prefer_hardware
        altimeter = prefer_hardware
        windchill = prefer_hardware
        heatindex = prefer_hardware
        dewpoint = prefer_hardware
        inDewpoint = prefer_hardware
        rainRate = prefer_hardware

##############################################################################

#   For hardware that supports it, this section controls how often the
#   onboard clock gets updated.

[StdTimeSynch]
    
    # How often to check the weather station clock for drift (in seconds)
    clock_check = 14400
    
    # How much it can drift before we will correct it (in seconds)
    max_drift = 5

##############################################################################

#   This section is for configuring the archive service.

[StdArchive]
    
    # If the station hardware supports data logging then the archive interval
    # will be downloaded from the station. Otherwise, specify it (in seconds).
    archive_interval = 300
    
    # How long to wait (in seconds) before processing new archive data. Must be greater than zero.
    archive_delay = 15
    
    # If possible, new archive records are downloaded from the station
    # hardware. If the hardware does not support this, then new archive
    # records will be generated in software.
    # Set the following to "software" to force software record generation.
    record_generation = hardware
    
    # Whether to include LOOP data in hi/low statistics
    loop_hilo = True
    
    # The data binding used to save archive records
    data_binding = wx_binding

##############################################################################

#   This section binds a data store to a database.

[DataBindings]
    
    [[wx_binding]]
        # The database must match one of the sections in [Databases].
        # This is likely to be the only option you would want to change.
        database = archive_sqlite
        # The name of the table within the database
        table_name = archive
        # The manager handles aggregation of data for historical summaries
        manager = weewx.wxmanager.WXDaySummaryManager
        # The schema defines the structure of the database.
        # It is *only* used when the database is created.
        schema = schemas.wview.schema

##############################################################################

#   This section defines various databases.

[Databases]
    
    # A SQLite database is simply a single file
    [[archive_sqlite]]
        database_type = SQLite
        database_name = weewx.sdb
    
    # MySQL
    [[archive_mysql]]
        database_type = MySQL
        database_name = weewx

##############################################################################

#   This section defines defaults for the different types of databases.

[DatabaseTypes]
    
    # Defaults for SQLite databases
    [[SQLite]]
        driver = weedb.sqlite
        # Directory in which the database files are located
        SQLITE_ROOT = %(WEEWX_ROOT)s/archive
    
    # Defaults for MySQL databases
    [[MySQL]]
        driver = weedb.mysql
        # The host where the database is located
        host = localhost
        # The user name for logging in to the host
        user = weewx
<<<<<<< HEAD
        # Put the password in quotes to guard against parsing errors.
=======
        # The password for the user name (quotes guard against parsing errors)
>>>>>>> 750577b7
        password = weewx

##############################################################################

#   This section configures the internal weewx engine.

[Engine]
    
    [[Services]]
        # This section specifies the services that should be run. They are
        # grouped by type, and the order of services within each group
        # determines the order in which the services will be run.
        prep_services = weewx.engine.StdTimeSynch,
        data_services = ,
        process_services = weewx.engine.StdConvert, weewx.engine.StdCalibrate, weewx.engine.StdQC, weewx.wxservices.StdWXCalculate
        archive_services = weewx.engine.StdArchive,
        restful_services = weewx.restx.StdWunderground, weewx.restx.StdPWSweather, weewx.restx.StdCWOP, weewx.restx.StdStationRegistry
        report_services = weewx.engine.StdPrint, weewx.engine.StdReport

##############################################################################

# Add a user-supplied service, such as the Alarm service

[Alarm]
    time_wait = 86400
    count_threshold = 50
    smtp_host = mail.smalltown.net
    smtp_user = smallguy
    smtp_password = smalltown_us
    mailto = smallguy@smalltown.net<|MERGE_RESOLUTION|>--- conflicted
+++ resolved
@@ -115,13 +115,8 @@
         # This section is for configuring posts to AWEKAS.
         
         # If you wish to do this, set the option 'enable' to true,
-<<<<<<< HEAD
-        # and specify a username and password.  To guard against parsing
-        # errors, put the password in quotes.
-=======
         # and specify a username and password.
         # To guard against parsing errors, put the password in quotes.
->>>>>>> 750577b7
         enable = false
         username = replace_me
         password = replace_me
@@ -143,13 +138,8 @@
         # This section is for configuring posts to PWSweather.com.
         
         # If you wish to do this, set the option 'enable' to true,
-<<<<<<< HEAD
-        # and specify a station and password.  To guard against parsing
-        # errors, put the password in quotes.
-=======
         # and specify a station and password.
         # To guard against parsing errors, put the password in quotes.
->>>>>>> 750577b7
         enable = true
         station = SMALLTOWN
         password = smalltown
@@ -158,13 +148,8 @@
         # This section is for configuring posts to WOW.
         
         # If you wish to do this, set the option 'enable' to true,
-<<<<<<< HEAD
-        # and specify a station and password.  To guard against parsing
-        # errors, put the password in quotes.
-=======
         # and specify a station and password.
         # To guard against parsing errors, put the password in quotes.
->>>>>>> 750577b7
         enable = false
         station = replace_me
         password = replace_me
@@ -174,11 +159,7 @@
         
         # If you wish to do this, set the option 'enable' to true,
         # and specify a station (e.g., 'KORHOODR3') and password.
-<<<<<<< HEAD
-        # To guard against parsing errors, put your password in quotes:
-=======
         # To guard against parsing errors, put the password in quotes.
->>>>>>> 750577b7
         enable = true
         station = KCAACME3
         password = mypassword
@@ -246,11 +227,7 @@
         skin = Ftp
 
         # If you wish to use FTP, uncomment and fill out the next four lines.
-<<<<<<< HEAD
-        # Put the password in quotes to guard against parsing errors.
-=======
         # Use quotes around passwords to guard against parsing errors.
->>>>>>> 750577b7
         #user = replace with the ftp username
         #password = replace with the ftp password
         #server = replace with the ftp server name, e.g, www.threefools.org
@@ -284,13 +261,6 @@
         # runs as to the user account on the remote machine where the files
         # will be copied.
         #
-<<<<<<< HEAD
-        # The following three lines determine where files will be sent.
-        #server = replace with the rsync server name, e.g, www.threefools.org
-        #path = replace with the rsync destination directory (e.g., /weather)
-        #user = replace with the rsync username
-
-=======
         # The server, user, and path determine where files will be sent.
         # The server is the server name, such as www.threefools.org
         # The user is the username, such as weewx
@@ -300,7 +270,6 @@
         #user = replace_me
         #path = replace_me
         
->>>>>>> 750577b7
         # Rsync can be configured to remove files from the remote server if
         # they don't exist under HTML_ROOT locally. USE WITH CAUTION: if you
         # make a mistake in the remote path, you could could unintentionally
@@ -478,11 +447,7 @@
         host = localhost
         # The user name for logging in to the host
         user = weewx
-<<<<<<< HEAD
-        # Put the password in quotes to guard against parsing errors.
-=======
         # The password for the user name (quotes guard against parsing errors)
->>>>>>> 750577b7
         password = weewx
 
 ##############################################################################
