--- conflicted
+++ resolved
@@ -572,34 +572,10 @@
 description = """Import observation data into a weewx archive."""
 
 usage = """wee_import --help
-<<<<<<< HEAD
-=======
-       wee_import --csv
-            [--config=CONFIG_FILE]
-            [--import-config=IMPORT_CONFIG_FILE]
-            --source=CSV_SOURCE_FILE
-            [--date "YYYY/MM/DD|YYYY/MM/DD hh:mm-YYYY/MM/DD hh:mm"]
-            [--calc-missing] [--dry-run]
-            [--log=None|LOG_FACILITY] [--verbose]
-       wee_import --wunder
-            [--config=CONFIG_FILE]
-            [--import-config=IMPORT_CONFIG_FILE]
-            --station=PWS_NAME
-            [--date "YYYY/MM/DD|YYYY/MM/DD hh:mm-YYYY/MM/DD hh:mm"]
-            [--calc-missing] [--dry-run]
-            [--log=None|LOG_FACILITY] [--verbose]
-       wee_import --cumulus
-            [--config=CONFIG_FILE]
-            [--import-config=IMPORT_CONFIG_FILE]
-            --source=MONTHLY_LOGS_FOLDER
-            [--date "YYYY/MM/DD|YYYY/MM/DD hh:mm-YYYY/MM/DD hh:mm"]
-            [--calc-missing] [--dry-run]
-            [--log=None|LOG_FACILITY] [--verbose]
->>>>>>> 57f62fbd
        wee_import --version
        wee_import --import-config=IMPORT_CONFIG_FILE
             [--config=CONFIG_FILE]
-            [--date YYYY/MM/DD|YYYY/MM/DD hh:mm|YYYY/MM/DD (hh:mm)-YYYY/MM/DD (hh:mm)]
+            [--date=YYYY/MM/DD|'YYYY/MM/DD hh:mm'|'YYYY/MM/DD (hh:mm)-YYYY/MM/DD (hh:mm)']
             [--dry-run]
             [--verbose]
             [--log=-|LOG_FILE]
@@ -624,17 +600,17 @@
                       metavar="CONFIG_FILE", default="weewx.conf",
                       help="Use weewx configuration file CONFIG_FILE.")
     parser.add_option("--import-config", dest="import_config_path", type=str,
-<<<<<<< HEAD
                       metavar="IMPORT_CONFIG_FILE", default="wee_import.conf",
                       help="Use import configuration file IMPORT_CONFIG_FILE.")
     parser.add_option("--dry-run", dest="dry_run", action="store_true",
                       help="Print what would happen but do not do it.")
     parser.add_option("--date", dest="date", type=str, metavar="YYYY-MM-DD",
                       help="Date or time to import as a string of form "
-                           "'YYYY-MM-DD' or 'YYYY-MM-DD hh:mm'. A date range or "
+                           "YYYY/MM/DD or 'YYYY/MM/DD hh:mm'. A date range or "
                            "date-time range may be specified by separating two "
                            "date strings or two date-time strings with a hyphen. "
-                           "Argument must be enclosed in quotation marks.")
+                           "Arguments that include hh:mm must be enclosed in "
+                           "quotation marks.")
     parser.add_option("--log", dest="logging", type=str, metavar="LOG_FILE",
                       help="Control logging of most output. Log output is sent "
                            "to LOG_FILE if specified. Log output is turned off "
@@ -642,42 +618,6 @@
                            "'wee_import_YYYMMDDhhmmss.log' located in the same "
                            "directory as IMPORT_CONFIG_FILE where YYYMMDDhhmmss "
                            "represents the date and time wee_import was run.")
-=======
-                      metavar="IMPORT_CONFIG_FILE", default='wee_import.conf',
-                      help="Use configuration file CONFIG_FILE.")
-    parser.add_option("--csv", dest="csv", action='store_true',
-                      help="Obtain data from a csv format text file specified"
-                           " using the --source option.")
-    parser.add_option("--wunder", dest="wunder", action='store_true',
-                      help="Obtain data from a Weather Underground PWS.")
-    parser.add_option("--cumulus", dest="cumulus", action='store_true',
-                      help="Obtain data from Cumulus monthly report files in the"
-                           "folder specified using the --source option.")
-    parser.add_option("--import", dest="import_data", action='store_true',
-                      help="Save any imported data to the weewx archive.")
-    parser.add_option('--source', dest='source', type=str, metavar="SOURCE",
-                      help="Name of source file or folder to be used. Include "
-                           " path if a file (eg /home/weewx/data.csv).")
-    parser.add_option("--calc-missing", dest="calc_missing", action='store_true',
-                      help="Attempt to calculate any missing derived observations"
-                           " such as windchill, heatindex etc.")
-    parser.add_option('--dry-run', dest='dry_run', action='store_true',
-                      help='Print what would happen but do not do it.')
-    parser.add_option('--station', dest='station', type=str,
-                      metavar="PWS_NAME",
-                      help="Station name to be used (eg, \"KORHOODR3\").")
-    parser.add_option("--date", dest="date", type=str, metavar="YYYY/MM/DD",
-                      help="Date to import as a string of form \"YYYY/MM/DD\" "
-                           "or a date range of form \"YYYY/MM/DD hh:mm-"
-                           "YYYY/MM/DD hh:mm\"")
-    parser.add_option('--log', dest='logging', type=str,
-                      metavar="LOG_FACILITY", default='weewx',
-                      help="Control logging of most output. If omitted or "
-                           "LOG_FACILITY is 'weewx' then logs are written to the "
-                           "same log used by weewx. If LOG_FACILITY is 'syslog' "
-                           "then logs are written to syslog. Logging is turned "
-                           "off if LOG_FACILITY is None.")
->>>>>>> 57f62fbd
     parser.add_option("--verbose", action="store_true", dest="verbose",
                       help="Print useful extra output.")
     parser.add_option("--version", dest="version", action="store_true",
