weewx (3.9.2-1) unstable; urgency=low
  * new upstream release
<<<<<<< HEAD
 -- [ultimate] Matthew Wall (weewx) <mwall@users.sourceforge.net>  Sun, 14 Jul 2019 07:56:10 -0400
=======
 -- [ultimate] Matthew Wall (weewx) <mwall@users.sourceforge.net>  Sun, 14 Jul 2019 08:00:08 -0400
>>>>>>> 51c75e4d
weewx (3.9.1-1) unstable; urgency=low
  * new upstream release
 -- Matthew Wall (weewx) <mwall@users.sourceforge.net>  Wed, 06 Feb 2019 08:21:47 -0500
weewx (3.9.0-1) unstable; urgency=low
  * new upstream release
 -- Matthew Wall (weewx) <mwall@users.sourceforge.net>  Tue, 05 Feb 2019 13:32:45 -0500
weewx (3.9.0b3-1) unstable; urgency=low
  * new upstream release
 -- Matthew Wall (weewx) <mwall@users.sourceforge.net>  Mon, 28 Jan 2019 18:40:32 -0500
weewx (3.9.0b2-1) unstable; urgency=low
  * new upstream release
 -- Matthew Wall (weewx) <mwall@users.sourceforge.net>  Sat, 26 Jan 2019 10:02:14 -0500
weewx (3.9.0b1-1) unstable; urgency=low
  * new upstream release
 -- Matthew Wall (weewx) <mwall@users.sourceforge.net>  Tue, 22 Jan 2019 12:40:02 -0500
weewx (3.9.0a5-1) unstable; urgency=low
  * new upstream release
 -- Matthew Wall (weewx) <mwall@users.sourceforge.net>  Tue, 11 Dec 2018 09:04:04 -0500
weewx (3.8.2-1) unstable; urgency=low
  * new upstream release
 -- Matthew Wall (weewx) <mwall@users.sourceforge.net>  Thu, 16 Aug 2018 11:40:52 -0400
weewx (3.8.1-1) unstable; urgency=low
  * new upstream release
 -- Matthew Wall (weewx) <mwall@users.sourceforge.net>  Fri, 22 Jun 2018 17:48:03 -0400
weewx (3.8.0-1) unstable; urgency=low
  * new upstream release
 -- mwall <mwall@users.sourceforge.net>  Tue, 21 Nov 2017 19:49:56 -0500
weewx (3.8.0a2-1) unstable; urgency=low
  * new upstream release
 -- mwall <mwall@users.sourceforge.net>  Tue, 21 Nov 2017 18:45:33 -0500
weewx (3.7.1-1) unstable; urgency=low
  * new upstream release
 -- Matthew Wall (weewx) <mwall@users.sourceforge.net>  Wed, 22 Mar 2017 20:21:09 -0400
weewx (3.7.0-1) unstable; urgency=low
  * new upstream release
 -- Matthew Wall (weewx) <mwall@users.sourceforge.net>  Fri, 10 Mar 2017 15:48:50 -0500
weewx (3.7.0b3-1) unstable; urgency=low
  * new upstream release
 -- Matthew Wall (weewx) <mwall@users.sourceforge.net>  Sat, 04 Mar 2017 23:06:41 -0500
weewx (3.7.0b2-1) unstable; urgency=low
  * new upstream release
 -- Matthew Wall (weewx) <mwall@users.sourceforge.net>  Sat, 18 Feb 2017 10:39:16 -0500
weewx (3.7.0a3-1) unstable; urgency=low
  * new upstream release
 -- mwall <mwall@picodeb8>  Thu, 09 Feb 2017 22:54:21 -0500
weewx (3.6.1-1) unstable; urgency=low
  * new upstream release
 -- Matthew Wall (weewx) <mwall@users.sourceforge.net>  Thu, 13 Oct 2016 18:19:31 -0400
weewx (3.6.0-1) unstable; urgency=low
  * new upstream release
 -- Matthew Wall (weewx) <mwall@users.sourceforge.net>  Fri, 07 Oct 2016 18:22:14 -0400
weewx (3.6.0b3-1) unstable; urgency=low
  * new upstream release
 -- Thomas Keffer (Author of weewx) <tkeffer@gmail.com>  Tue, 04 Oct 2016 09:08:30 -0700
weewx (3.6.0b2-1) unstable; urgency=low
  * new upstream release
 -- Matthew Wall (weewx) <mwall@users.sourceforge.net>  Mon, 26 Sep 2016 08:27:19 -0400
weewx (3.6.0b1-1) unstable; urgency=low
  * new upstream release
 -- Matthew Wall (weewx) <mwall@users.sourceforge.net>  Sun, 25 Sep 2016 09:24:38 -0400
weewx (3.6.0a1-1) unstable; urgency=low
  * new upstream release
 -- Matthew Wall (weewx) <mwall@users.sourceforge.net>  Thu, 22 Sep 2016 20:29:30 -0400
weewx (3.5.0-1) unstable; urgency=low
  * new upstream release
 -- Matthew Wall (weewx) <mwall@users.sourceforge.net>  Sun, 13 Mar 2016 21:27:26 -0400
weewx (3.4.0-1) unstable; urgency=low
  * new upstream release
 -- Matthew Wall (weewx) <mwall@users.sourceforge.net>  Sat, 16 Jan 2016 18:02:00 -0500
weewx (3.3.1-1) unstable; urgency=low
  * new upstream release
 -- Matthew Wall (weewx) <mwall@users.sourceforge.net>  Sun, 06 Dec 2015 18:25:17 -0500
weewx (3.3.0-1) unstable; urgency=low
  * new upstream release
 -- Matthew Wall (weewx) <mwall@users.sourceforge.net>  Sat, 05 Dec 2015 16:21:48 -0500
weewx (3.3.0b1-1) unstable; urgency=low
  * new upstream release
 -- mwall <mwall@picodeb8>  Mon, 26 Oct 2015 19:15:51 -0400
weewx (3.2.2-1) unstable; urgency=low
  * new upstream release
 -- Thomas Keffer (Author of weewx) <tkeffer@gmail.com>  Thu, 30 Jul 2015 19:06:09 -0700
weewx (3.2.1-1) unstable; urgency=low
  * new upstream release
 -- Matthew Wall (weewx) <mwall@users.sourceforge.net>  Sat, 18 Jul 2015 21:08:12 -0400
weewx (3.2.0-1) unstable; urgency=low
  * new upstream release
 -- Matthew Wall (weewx) <mwall@users.sourceforge.net>  Wed, 15 Jul 2015 16:53:29 -0400
weewx (3.2.0-1) unstable; urgency=low
  * new upstream release
 -- Thomas Keffer (Author of weewx) <tkeffer@gmail.com>  Wed, 15 Jul 2015 13:43:37 -0700
weewx (3.2.0b3-1) unstable; urgency=low
  * new upstream release
 -- Matthew Wall (weewx) <mwall@users.sourceforge.net>  Wed, 15 Jul 2015 14:29:55 -0400
weewx (3.2.0b1-1) unstable; urgency=low
  * new upstream release
 -- Matthew Wall (weewx) <mwall@users.sourceforge.net>  Tue, 07 Jul 2015 11:49:42 -0400
weewx (3.2.0a4-1) unstable; urgency=low
  * new upstream release
 -- Matthew Wall (weewx) <mwall@users.sourceforge.net>  Sun, 05 Jul 2015 21:51:41 -0400
weewx (3.2.0a1-1) unstable; urgency=low
  * new upstream release
  * use unified wee_X utilities
 -- Matthew Wall (weewx) <mwall@users.sourceforge.net>  Sat, 25 Apr 2015 06:40:05 -0400
weewx (3.1.0-1) unstable; urgency=low
  * new upstream release
 -- Matthew Wall (weewx) <mwall@users.sourceforge.net>  Thu, 05 Feb 2015 16:36:21 -0500
weewx (3.0.1-1) unstable; urgency=low
  * new upstream release
  * fixed postinst so that it only processes weewx.conf one time instead of two
 -- Matthew Wall (weewx) <mwall@users.sourceforge.net>  Sat, 06 Dec 2014 12:30:42 -0500
weewx (3.0.0-1) unstable; urgency=low
  * new upstream release
 -- Thomas Keffer (Author of weewx) <tkeffer@gmail.com>  Fri, 05 Dec 2014 10:36:34 -0800
weewx (3.0.0b3-1) unstable; urgency=low
  * new upstream release
 -- Thomas Keffer (Author of weewx) <tkeffer@gmail.com>  Fri, 05 Dec 2014 04:49:15 -0800
weewx (3.0.0b2-1) unstable; urgency=low
  * new upstream release
 -- Matthew Wall (weewx) <mwall@users.sourceforge.net>  Mon, 01 Dec 2014 21:37:29 -0500
weewx (3.0.0a5-1) unstable; urgency=low
  * new upstream release
 -- Matthew Wall (weewx) <mwall@users.sourceforge.net>  Sat, 29 Nov 2014 11:32:52 -0500
weewx (3.0.0a4-1) unstable; urgency=low
  * new upstream release
 -- Matthew Wall (weewx) <mwall@users.sourceforge.net>  Sat, 29 Nov 2014 07:30:45 -0500
weewx (3.0.0a3-1) unstable; urgency=low
  * new upstream release
 -- Thomas Keffer (Author of weewx) <tkeffer@gmail.com>  Fri, 28 Nov 2014 10:24:52 -0800
weewx (3.0.0a3-1) unstable; urgency=low
  * new upstream release
 -- Matthew Wall (weewx) <mwall@users.sourceforge.net>  Fri, 28 Nov 2014 13:09:45 -0500
weewx (3.0.0a2-1) unstable; urgency=low
  * new upstream release
 -- Thomas Keffer (Author of weewx) <tkeffer@gmail.com>  Fri, 28 Nov 2014 08:42:34 -0800
weewx (3.0.0a2-1) unstable; urgency=low
  * new upstream release
 -- Matthew Wall (weewx) <mwall@users.sourceforge.net>  Thu, 27 Nov 2014 15:04:29 -0500
weewx (3.0.0a1-1) unstable; urgency=low
  * adapt to restructured setup.py options
  * alphabetize list of station types for easier browsing/finding
 -- Matthew Wall (weewx) <mwall@users.sourceforge.net>  Fri, 31 Oct 2014 22:38:18 -0400
weewx (2.7.0-1) unstable; urgency=low
  * new upstream release
 -- Matthew Wall (weewx) <mwall@users.sourceforge.net>  Sat, 11 Oct 2014 21:13:16 -0400
weewx (2.6.4-1) unstable; urgency=low
  * new upstream release
  * added cc3000, ultimeter, ws1 drivers
  * added option to specify display units during installation
 -- Matthew Wall (weewx) <mwall@users.sourceforge.net>  Mon, 16 Jun 2014 07:22:26 -0400
weewx (2.6.3-1) unstable; urgency=low
  * new upstream release
 -- Matthew Wall (weewx) <mwall@users.sourceforge.net>  Thu, 10 Apr 2014 20:25:10 -0400
weewx (2.6.2-1) unstable; urgency=low
  * new upstream release
 -- Matthew Wall (weewx) <mwall@users.sourceforge.net>  Sun, 16 Feb 2014 06:18:40 -0500
weewx (2.6.1-1) unstable; urgency=low
  * new upstream release
 -- Matthew Wall (weewx) <mwall@users.sourceforge.net>  Sat, 08 Feb 2014 13:02:03 -0500
weewx (2.6.0-1) unstable; urgency=low
  * new upstream release
 -- Matthew Wall (weewx) <mwall@users.sourceforge.net>  Fri, 07 Feb 2014 20:19:14 -0500
weewx (2.6.0b2-1) unstable; urgency=low
  * new upstream release
 -- Matthew Wall (weewx) <mwall@users.sourceforge.net>  Wed, 05 Feb 2014 18:23:12 -0500
weewx (2.6.0b1-1) unstable; urgency=low
  * new upstream release
 -- Matthew Wall (weewx) <mwall@users.sourceforge.net>  Tue, 04 Feb 2014 17:45:23 -0500
weewx (2.6.0a6-1) unstable; urgency=low
  * new upstream release
 -- Matthew Wall (weewx) <mwall@users.sourceforge.net>  Tue, 28 Jan 2014 12:49:17 -0500
weewx (2.5.1-1) unstable; urgency=low
  * added ws23xx and te923 drivers
 -- Matthew Wall <mwall@users.sourceforge.net>  Mon, 30 Dec 2013 18:43:18 -0500
weewx (2.5.0-1) unstable; urgency=low
  * new upstream release
 -- Matthew Wall <mwall@users.sourceforge.net>  Tue, 29 Oct 2013 11:06:50 -0400
weewx (2.5.0b3-1) unstable; urgency=low
  * new upstream release
 -- Matthew Wall <mwall@users.sourceforge.net>  Sat, 19 Oct 2013 12:19:43 -0400
weewx (2.5.0b2-1) unstable; urgency=low
  * new upstream release
 -- Matthew Wall <mwall@users.sourceforge.net>  Fri, 18 Oct 2013 21:35:21 -0400
weewx (2.5.0b1-1) unstable; urgency=low
  * new upstream release
 -- Matthew Wall <mwall@users.sourceforge.net>  Sat, 12 Oct 2013 15:33:16 -0400
weewx (2.5.0a3-1) unstable; urgency=low
  * new upstream release
  * added config support for ws28xx driver
  * make weewx.conf replacements more robust
 -- Matthew Wall <mwall@users.sourceforge.net>  Wed, 09 Oct 2013 11:21:13 -0400
weewx (2.4.0-1) unstable; urgency=low
  * new upstream release
 -- Matthew Wall <mwall@users.sourceforge.net>  Sun, 04 Aug 2013 02:00:51 -0400
weewx (2.3.3-1) unstable; urgency=low
  * new upstream release
  * respect files in user directory
 -- Matthew Wall <mwall@users.sourceforge.net>  Sat, 22 Jun 2013 08:06:43 -0400
weewx (2.3.2-1) unstable; urgency=low
  * new upstream release
 -- Matthew Wall <mwall@users.sourceforge.net>  Sun, 16 Jun 2013 22:17:57 -0400
weewx (2.3.1-3) unstable; urgency=low
  * include weewx.conf.dist in conffiles
 -- Matthew Wall <mwall@users.sourceforge.net>  Tue, 16 Apr 2013 10:42:35 -0400
weewx (2.3.1-2) unstable; urgency=low
  * in postinst, invoke db_stop at end of script, not end of function
 -- Matthew Wall <mwall@users.sourceforge.net>  Mon, 15 Apr 2013 23:50:06 -0400
weewx (2.3.1-1) unstable; urgency=low
  * new upstream release
 -- Thomas Keffer <tkeffer@gmail.com>  Mon, 15 Apr 2013 09:06:33 -0700
weewx (2.3.0-1) unstable; urgency=low
  * ensure that prerm stops any running process on upgrade, not just remove
  * new upstream release
 -- Matthew Wall <mwall@users.sourceforge.net>  Tue, 09 Apr 2013 22:07:41 -0400
weewx (2.2.1-1) unstable; urgency=low
  * fixed ordinals
 -- Matthew Wall <mwall@users.sourceforge.net>  Fri, 15 Feb 2013 12:02:32 -0500
weewx (2.2.0-1) unstable; urgency=low
  * no packaging changes for the 2.2.0 release
 -- Matthew Wall <mwall@users.sourceforge.net>  Thu, 14 Feb 2013 19:02:00 -0500
weewx (2.2.0b2-1) unstable; urgency=low
  * second beta for 2.2.0
 -- Matthew Wall <mwall@users.sourceforge.net>  Wed, 13 Feb 2013 15:38:36 -0500
weewx (2.2.0b1-1) unstable; urgency=low
  * first beta for 2.2.0
 -- Matthew Wall <mwall@users.sourceforge.net>  Sun, 10 Feb 2013 11:01:43 -0500
weewx (2.2.0a5-1) unstable; urgency=low
  * fix postrm to work with ubuntu systems
 -- Matthew Wall <mwall@users.sourceforge.net>  Sat, 09 Feb 2013 21:10:20 -0500
weewx (2.2.0a4-1) unstable; urgency=low
  * include logrotate and syslog snippets
  * use wee_config_* naming
 -- Matthew Wall <mwall@users.sourceforge.net>  Fri, 08 Feb 2013 20:41:25 -0500
weewx (2.2.0a3-1) unstable; urgency=low
  * fixed debian start script
  * fixed debian-specific paths and commands in documentation
  * removed apache dependencies
  * put generated html in /var/www/weewx
 -- Matthew Wall <mwall@users.sourceforge.net>  Sun, 03 Feb 2013 01:17:02 -0500
weewx (2.2.0a2-1) unstable; urgency=low
  * merged packaging branch to trunk
 -- Matthew Wall <mwall@users.sourceforge.net>  Mon, 28 Jan 2013 14:17:45 -0500
weewx (2.1.1-1) unstable; urgency=low
  * initial debian package
 -- Matthew Wall <mwall@users.sourceforge.net>  Thu, 24 Jan 2013 00:00:00 -0700<|MERGE_RESOLUTION|>--- conflicted
+++ resolved
@@ -1,10 +1,6 @@
 weewx (3.9.2-1) unstable; urgency=low
   * new upstream release
-<<<<<<< HEAD
- -- [ultimate] Matthew Wall (weewx) <mwall@users.sourceforge.net>  Sun, 14 Jul 2019 07:56:10 -0400
-=======
- -- [ultimate] Matthew Wall (weewx) <mwall@users.sourceforge.net>  Sun, 14 Jul 2019 08:00:08 -0400
->>>>>>> 51c75e4d
+ -- Matthew Wall (weewx) <mwall@users.sourceforge.net>  Sun, 14 Jul 2019 08:00:08 -0400
 weewx (3.9.1-1) unstable; urgency=low
   * new upstream release
  -- Matthew Wall (weewx) <mwall@users.sourceforge.net>  Wed, 06 Feb 2019 08:21:47 -0500
